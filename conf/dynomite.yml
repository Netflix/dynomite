local_memcached:
  listen: 127.0.0.1:22220
  hash: fnv1a_64
  distribution: ketama
  preconnect: true
  auto_eject_hosts: false
  server_retry_timeout: 2000
  timeout: 1500
  servers:
    - 127.0.0.1:11211:1

  dyn_seed_provider: simple_provider
  dyn_seeds: 
<<<<<<< HEAD
    - 127.0.0.1:33333:1
=======
    - 127.0.0.1:44444:1
>>>>>>> e88ac974
  #dyn_port: 33331
  dyn_listen: 127.0.0.1:33333
  dyn_read_timeout: 2000
  dyn_write_timeout: 2000<|MERGE_RESOLUTION|>--- conflicted
+++ resolved
@@ -11,11 +11,7 @@
 
   dyn_seed_provider: simple_provider
   dyn_seeds: 
-<<<<<<< HEAD
-    - 127.0.0.1:33333:1
-=======
     - 127.0.0.1:44444:1
->>>>>>> e88ac974
   #dyn_port: 33331
   dyn_listen: 127.0.0.1:33333
   dyn_read_timeout: 2000

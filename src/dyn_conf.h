/*
 * Dynomite - A thin, distributed replication layer for multi non-distributed storages.
 * Copyright (C) 2014 Netflix, Inc.
 */ 

/*
 * twemproxy - A fast and lightweight proxy for memcached protocol.
 * Copyright (C) 2011 Twitter, Inc.
 *
 * Licensed under the Apache License, Version 2.0 (the "License");
 * you may not use this file except in compliance with the License.
 * You may obtain a copy of the License at
 *
 * http://www.apache.org/licenses/LICENSE-2.0
 *
 * Unless required by applicable law or agreed to in writing, software
 * distributed under the License is distributed on an "AS IS" BASIS,
 * WITHOUT WARRANTIES OR CONDITIONS OF ANY KIND, either express or implied.
 * See the License for the specific language governing permissions and
 * limitations under the License.
 */
#include <unistd.h>
#include <sys/types.h>
#include <sys/un.h>
#include <yaml.h>

#include "dyn_core.h"
#include "hashkit/dyn_hashkit.h"


#ifndef _DYN_CONF_H_
#define _DYN_CONF_H_

<<<<<<< HEAD

#define CONF_OK             (void *) NULL
#define CONF_ERROR          (void *) "has an invalid value"

#define CONF_ROOT_DEPTH     1
#define CONF_MAX_DEPTH      CONF_ROOT_DEPTH + 1

#define CONF_DEFAULT_ARGS       3
#define CONF_DEFAULT_POOL       8
#define CONF_DEFAULT_SERVERS    8

#define CONF_UNSET_NUM  -1
#define CONF_UNSET_PTR  NULL
#define CONF_UNSET_HASH (hash_type_t) -1
#define CONF_UNSET_DIST (dist_type_t) -1

#define CONF_DEFAULT_HASH                    HASH_MURMUR
#define CONF_DEFAULT_DIST                    DIST_VNODE
#define CONF_DEFAULT_TIMEOUT                 5000
#define CONF_DEFAULT_LISTEN_BACKLOG          512
#define CONF_DEFAULT_CLIENT_CONNECTIONS      0
#define CONF_DEFAULT_DATASTORE				 0
#define CONF_DEFAULT_PRECONNECT              true
#define CONF_DEFAULT_AUTO_EJECT_HOSTS        true
#define CONF_DEFAULT_SERVER_RETRY_TIMEOUT    10 * 1000      /* in msec */
#define CONF_DEFAULT_SERVER_FAILURE_LIMIT    3
#define CONF_DEFAULT_SERVER_CONNECTIONS      1
#define CONF_DEFAULT_KETAMA_PORT             11211

#define CONF_DEFAULT_SEEDS                   5
#define CONF_DEFAULT_DYN_READ_TIMEOUT        10000
#define CONF_DEFAULT_DYN_WRITE_TIMEOUT       10000
#define CONF_DEFAULT_DYN_CONNECTIONS         100
#define CONF_DEFAULT_VNODE_TOKENS            1
#define CONF_DEFAULT_GOS_INTERVAL            30000  //in millisec
=======
>>>>>>> cd5be2ea
#define CONF_DEFAULT_PEERS                   200
#define CONF_DEFAULT_ENV                     "aws"
#define CONF_DEFAULT_CONN_MSG_RATE           50000   //conn msgs per sec

<<<<<<< HEAD
#define CONF_STR_NONE                        "none"
#define CONF_STR_DC                          "datacenter"
#define CONF_STR_RACK                        "rack"
#define CONF_STR_ALL                         "all"

#define CONF_STR_DC_ONE                      "dc_one"
#define CONF_STR_DC_QUORUM                   "dc_quorum"
#define CONF_STR_DC_SAFE_QUORUM              "dc_safe_quorum"

#define CONF_DEFAULT_ENV                     "aws"

#define CONF_DEFAULT_RACK                    "localrack"
#define CONF_DEFAULT_DC                      "localdc"
#define CONF_DEFAULT_SECURE_SERVER_OPTION    CONF_STR_NONE

#define CONF_DEFAUTL_SEED_PROVIDER           "simple_provider"

#define PEM_KEY_FILE  "conf/dynomite.pem"

=======
#define CONF_STR_DC_ONE                      "dc_one"
#define CONF_STR_DC_QUORUM                   "dc_quorum"
#define CONF_STR_DC_SAFE_QUORUM              "dc_safe_quorum"
>>>>>>> cd5be2ea

struct conf_listen {
    struct string   pname;   /* listen: as "name:port" */
    struct string   name;    /* name */
    int             port;    /* port */
    struct sockinfo info;    /* listen socket info */
    unsigned        valid:1; /* valid? */
};


struct conf_server {
    struct string   pname;       /* server: as "name:port:weight" */
    struct string   name;        /* name */
    int             port;        /* port */
    int             weight;      /* weight - unused and no config parsing support */
    struct sockinfo info;        /* connect socket info */
    struct array    tokens;      /* tokens for this server */
    struct string   rack;        /* peer node or server's rack */
    struct string   dc;          /* peer node's dc */
    unsigned        valid:1;     /* valid? */
    unsigned        is_secure:1; /* is the connection to the server secure? */
};

struct conf_pool {
    struct string      name;                  /* pool name (root node) */
    struct conf_listen listen;                /* listen: */
    hash_type_t        hash;                  /* hash: */
    struct string      hash_tag;              /* hash_tag: */
    dist_type_t        distribution;          /* distribution: */
    msec_t             timeout;               /* timeout: */
    int                backlog;               /* backlog: */
    int                client_connections;    /* client_connections: */
    int                data_store;            /* data_store: */
    int                preconnect;            /* preconnect: */
    int                auto_eject_hosts;      /* auto_eject_hosts: */
    int                server_connections;    /* server_connections: */
    msec_t             server_retry_timeout_ms;  /* server_retry_timeout: in msec */
    int                server_failure_limit;  /* server_failure_limit: */
    struct conf_server *conf_datastore;       /* This is the underlying datastore */
    unsigned           valid:1;               /* valid? */
    struct conf_listen dyn_listen;            /* dyn_listen  */
    int                dyn_read_timeout;      /* inter dyn nodes' read timeout in ms */
    int                dyn_write_timeout;     /* inter dyn nodes' write timeout in ms */ 
    struct string      dyn_seed_provider;     /* seed provider */ 
    struct array       dyn_seeds;             /* seed nodes: conf_server array */
    int                dyn_port;
    int                dyn_connections;       /* dyn connections */  
    struct string      rack;                  /* this node's logical rack */
    struct array       tokens;                /* this node's token: dyn_token array */
    int                gos_interval;          /* wake up interval in ms */

    /* none | datacenter | rack | all in order of increasing number of connections. (default is datacenter) */
    struct string      secure_server_option;
    struct string      read_consistency;
    struct string      write_consistency;
    struct string      pem_key_file;
    struct string      recon_key_file;       /* file with Key encryption in reconciliation */
    struct string      recon_iv_file;        /* file with Initialization Vector encryption in reconciliation */
    struct string      dc;                    /* this node's dc */
    struct string      env;                   /* aws, google, network, ... */
    uint32_t           conn_msg_rate;         /* conn msg per sec */
};


struct conf {
    char          *fname;           /* file name (ref in argv[]) */
    FILE          *fh;              /* file handle */
    struct array  arg;              /* string[] (parsed {key, value} pairs) */
    struct conf_pool pool;             /* conf_pool[] (parsed pools) */
    uint32_t      depth;            /* parsed tree depth */
    yaml_parser_t parser;           /* yaml parser */
    yaml_event_t  event;            /* yaml event */
    yaml_token_t  token;            /* yaml token */
    unsigned      seq:1;            /* sequence? */
    unsigned      valid_parser:1;   /* valid parser? */
    unsigned      valid_event:1;    /* valid event? */
    unsigned      valid_token:1;    /* valid token? */
    unsigned      sound:1;          /* sound? */
    unsigned      parsed:1;         /* parsed? */
    unsigned      valid:1;          /* valid? */
};

#define null_command { null_string, NULL, 0 }

// converts conf_pool to server_pool
rstatus_t conf_pool_transform(struct server_pool *, struct conf_pool *);
// converts conf_server to server ... except that this is for peers
rstatus_t conf_seed_each_transform(void *elem, void *data);

struct conf *conf_create(char *filename);
void conf_destroy(struct conf *cf);

#endif<|MERGE_RESOLUTION|>--- conflicted
+++ resolved
@@ -31,73 +31,13 @@
 #ifndef _DYN_CONF_H_
 #define _DYN_CONF_H_
 
-<<<<<<< HEAD
-
-#define CONF_OK             (void *) NULL
-#define CONF_ERROR          (void *) "has an invalid value"
-
-#define CONF_ROOT_DEPTH     1
-#define CONF_MAX_DEPTH      CONF_ROOT_DEPTH + 1
-
-#define CONF_DEFAULT_ARGS       3
-#define CONF_DEFAULT_POOL       8
-#define CONF_DEFAULT_SERVERS    8
-
-#define CONF_UNSET_NUM  -1
-#define CONF_UNSET_PTR  NULL
-#define CONF_UNSET_HASH (hash_type_t) -1
-#define CONF_UNSET_DIST (dist_type_t) -1
-
-#define CONF_DEFAULT_HASH                    HASH_MURMUR
-#define CONF_DEFAULT_DIST                    DIST_VNODE
-#define CONF_DEFAULT_TIMEOUT                 5000
-#define CONF_DEFAULT_LISTEN_BACKLOG          512
-#define CONF_DEFAULT_CLIENT_CONNECTIONS      0
-#define CONF_DEFAULT_DATASTORE				 0
-#define CONF_DEFAULT_PRECONNECT              true
-#define CONF_DEFAULT_AUTO_EJECT_HOSTS        true
-#define CONF_DEFAULT_SERVER_RETRY_TIMEOUT    10 * 1000      /* in msec */
-#define CONF_DEFAULT_SERVER_FAILURE_LIMIT    3
-#define CONF_DEFAULT_SERVER_CONNECTIONS      1
-#define CONF_DEFAULT_KETAMA_PORT             11211
-
-#define CONF_DEFAULT_SEEDS                   5
-#define CONF_DEFAULT_DYN_READ_TIMEOUT        10000
-#define CONF_DEFAULT_DYN_WRITE_TIMEOUT       10000
-#define CONF_DEFAULT_DYN_CONNECTIONS         100
-#define CONF_DEFAULT_VNODE_TOKENS            1
-#define CONF_DEFAULT_GOS_INTERVAL            30000  //in millisec
-=======
->>>>>>> cd5be2ea
 #define CONF_DEFAULT_PEERS                   200
 #define CONF_DEFAULT_ENV                     "aws"
 #define CONF_DEFAULT_CONN_MSG_RATE           50000   //conn msgs per sec
 
-<<<<<<< HEAD
-#define CONF_STR_NONE                        "none"
-#define CONF_STR_DC                          "datacenter"
-#define CONF_STR_RACK                        "rack"
-#define CONF_STR_ALL                         "all"
-
 #define CONF_STR_DC_ONE                      "dc_one"
 #define CONF_STR_DC_QUORUM                   "dc_quorum"
 #define CONF_STR_DC_SAFE_QUORUM              "dc_safe_quorum"
-
-#define CONF_DEFAULT_ENV                     "aws"
-
-#define CONF_DEFAULT_RACK                    "localrack"
-#define CONF_DEFAULT_DC                      "localdc"
-#define CONF_DEFAULT_SECURE_SERVER_OPTION    CONF_STR_NONE
-
-#define CONF_DEFAUTL_SEED_PROVIDER           "simple_provider"
-
-#define PEM_KEY_FILE  "conf/dynomite.pem"
-
-=======
-#define CONF_STR_DC_ONE                      "dc_one"
-#define CONF_STR_DC_QUORUM                   "dc_quorum"
-#define CONF_STR_DC_SAFE_QUORUM              "dc_safe_quorum"
->>>>>>> cd5be2ea
 
 struct conf_listen {
     struct string   pname;   /* listen: as "name:port" */

--- conflicted
+++ resolved
@@ -281,10 +281,7 @@
 
     alloc_msg_count++;
 
-<<<<<<< HEAD
-=======
-
->>>>>>> cd5be2ea
+
     if (alloc_msg_count % 1000 == 0)
         log_warn("alloc_msg_count: %lu caller: %s conn: %s sd: %d",
                  alloc_msg_count, caller, conn_get_type_string(conn), conn->sd);
@@ -303,11 +300,7 @@
     msg->parent_id = 0;
     msg->peer = NULL;
     msg->owner = NULL;
-<<<<<<< HEAD
-    msg->stime_in_microsec = 0L;
-=======
     msg->stime_in_microsec = 0ULL;
->>>>>>> cd5be2ea
     msg->request_send_time = 0L;
     msg->request_inqueue_enqueue_time_us = 0L;
     msg->awaiting_rsps = 0;
@@ -481,11 +474,7 @@
     struct mbuf *mbuf;
     int n;
     char *errstr = err ? dn_strerror(err) : "unknown";
-<<<<<<< HEAD
-    char *protstr = conn->data_store == DATA_REDIS ? "-ERR" : "SERVER_ERROR";
-=======
     char *protstr = g_data_store == DATA_REDIS ? "-ERR" : "SERVER_ERROR";
->>>>>>> cd5be2ea
     char *source = dyn_error_source(dyn_err);
 
     msg = _msg_get(conn, __FUNCTION__);

/*
 * Dynomite - A thin, distributed replication layer for multi non-distributed storages.
 * Copyright (C) 2014 Netflix, Inc.
 */ 

#include <ctype.h>

#include <dyn_core.h>
#include <dyn_proto.h>
#include <dyn_dnode_msg.h>



static uint64_t dmsg_id;          /* message id counter */
static uint32_t nfree_dmsgq;      /* # free msg q */
static struct dmsg_tqh free_dmsgq; /* free msg q */

static uint32_t MAGIC_NUMBER = 2014;

static const struct string MAGIC_STR = string("2014 ");
static const struct string CRLF_STR = string(CRLF);



enum {
        DYN_START,
        DYN_MAGIC_NUMBER = 1000,
        DYN_SPACES_BEFORE_MSG_ID,
        DYN_MSG_ID,
        DYN_SPACES_BEFORE_TYPE_ID,
        DYN_TYPE_ID,
        DYN_SPACES_BEFORE_VERSION,
        DYN_VERSION,
        DYN_CRLF_BEFORE_STAR,
        DYN_STAR,
        DYN_DATA_LEN,
        DYN_SPACE_BEFORE_DATA,
        DYN_DATA,
        DYN_CRLF_BEFORE_DONE,
        DYN_DONE
} state;


static bool 
dyn_parse_core(struct msg *r)
{
    struct dmsg *dmsg;
    struct mbuf *b;
    uint8_t *p;
    uint8_t ch;
    uint32_t num = 0;
	    
	//if (r->dyn_state == DYN_DONE)
	//    return memcache_parse_req(r);
	
    state = r->dyn_state;
    b = STAILQ_LAST(&r->mhdr, mbuf, next);    

    dmsg = r->dmsg;
    if (dmsg == NULL) {
        r->dmsg = dmsg_get();
        dmsg = r->dmsg;    
        if (dmsg == NULL) {//should track this as a dropped message
           goto error; //should count as OOM error
        }    
    }
	
    for (p = r->pos; p < b->last; p++) {
        ch = *p;
<<<<<<< HEAD
        //loga("dyn parser req: for : state %d", state);
        switch (state) {
	         //loga("parser core: main switch:  state %d %d]", state, ch);
		 case DYN_START:
                    //loga("DYN_START");
=======
        switch (state) {
	         log_debug(LOG_DEBUG, "parser core: main switch:  state %d %d]", state, ch);
		 case DYN_START:
                    log_debug(LOG_DEBUG, "DYN_START");
>>>>>>> 7fcbb58e
		    if (ch == ' ') {
		         break;
		    } else if (isdigit(ch)) {
                        num = ch - '0'; 
                        state = DYN_MAGIC_NUMBER;
                    } else {
                        goto skip;
                    } 
                     
                    break;

                case DYN_MAGIC_NUMBER:
<<<<<<< HEAD
                    //loga("DYN_MAGIC_NUMBER");
                    //loga("num = %d", num);
=======
                    log_debug(LOG_DEBUG, "DYN_MAGIC_NUMBER");
                    log_debug(LOG_DEBUG, "num = %d", num);
>>>>>>> 7fcbb58e
                    if (isdigit(ch))  {
                         num = num*10 + (ch - '0');
                    } else {
                         if (num == MAGIC_NUMBER) {
                              state = DYN_SPACES_BEFORE_MSG_ID;
                         } else {
                              goto error;
                         }
                    }

		    break;

                case DYN_SPACES_BEFORE_MSG_ID:
<<<<<<< HEAD
                    //loga("DYN_SPACES_BEFORE_MSG_ID");
=======
                    log_debug(LOG_DEBUG, "DYN_SPACES_BEFORE_MSG_ID");
>>>>>>> 7fcbb58e
                    if (ch == ' ') {
                        break;
                    } else if (isdigit(ch)) {
                       num = ch - '0'; 
                       state = DYN_MSG_ID;
                    }

                    break;                       
           
                case DYN_MSG_ID:
<<<<<<< HEAD
                    //loga("DYN_MSG_ID");
                    //loga("num = %d", num);
=======
                    log_debug(LOG_DEBUG, "DYN_MSG_ID");
                    log_debug(LOG_DEBUG, "num = %d", num);
>>>>>>> 7fcbb58e
                    if (isdigit(ch))  {
                        num = num*10 + (ch - '0'); 
                    } else {  
                        if (num > 0) {
<<<<<<< HEAD
                           //loga("MSG ID : %d", num);
=======
                           log_debug(LOG_DEBUG, "MSG ID : %d", num);
>>>>>>> 7fcbb58e
                           dmsg->id = num;
                           state = DYN_SPACES_BEFORE_TYPE_ID;
                        } else {
                           goto error;
                        }
                    }
                    break;                         
              
                case DYN_SPACES_BEFORE_TYPE_ID:
<<<<<<< HEAD
                    //loga("DYN_SPACES_BEFORE_TYPE_ID");
=======
                    log_debug(LOG_DEBUG, "DYN_SPACES_BEFORE_TYPE_ID");
>>>>>>> 7fcbb58e
                    if (ch == ' ') {
                        break;
                    } else if (isdigit(ch)) {
                       num = ch - '0'; 
                       state = DYN_TYPE_ID;
                    }

                    break;

                case DYN_TYPE_ID:
<<<<<<< HEAD
                    //loga("DYN_TYPE_ID");
                    //loga("num = %d", num);
=======
                    log_debug(LOG_DEBUG, "DYN_TYPE_ID");
                    log_debug(LOG_DEBUG, "num = %d", num);
>>>>>>> 7fcbb58e
                    if (isdigit(ch))  {
                        num = num*10 + (ch - '0');
                    } else {
                        if (num > 0)  {
<<<<<<< HEAD
                           //loga("VERB ID: %d", num);
=======
                           log_debug(LOG_DEBUG, "VERB ID: %d", num);
>>>>>>> 7fcbb58e
                           dmsg->type = num;
                           state = DYN_SPACES_BEFORE_VERSION;
                        } else {
                           goto error;       
                        }
                    }

                    break;

                case DYN_SPACES_BEFORE_VERSION:
<<<<<<< HEAD
                    //loga("DYN_SPACES_BEFORE_VERSION");
=======
                    log_debug(LOG_DEBUG, "DYN_SPACES_BEFORE_VERSION");
>>>>>>> 7fcbb58e
                    if (ch == ' ') {
                        break;
                    } else if (isdigit(ch)) {
                       num = ch - '0';
                       state = DYN_VERSION;
                    }
                    break;

                case DYN_VERSION:
<<<<<<< HEAD
                   //loga("DYN_VERSION");
                   //loga("num = %d", num);
=======
                   log_debug(LOG_DEBUG, "DYN_VERSION");
                   log_debug(LOG_DEBUG, "num = %d", num);
>>>>>>> 7fcbb58e
                   if (isdigit(ch))  {
                        num = num*10 + (ch - '0');
                    } else {
                        if (ch == CR)  {
<<<<<<< HEAD
                           //loga("VERSION : %d", num);
=======
                           log_debug(LOG_DEBUG, "VERSION : %d", num);
>>>>>>> 7fcbb58e
                           dmsg->version = num;
                           state = DYN_CRLF_BEFORE_STAR;
                        } else {
                           goto error;
                        }
                    }

                    break;
       
                case DYN_CRLF_BEFORE_STAR:
<<<<<<< HEAD
                    //loga("DYN_CRLF_BEFORE_STAR");
=======
                    log_debug(LOG_DEBUG, "DYN_CRLF_BEFORE_STAR");
>>>>>>> 7fcbb58e
                    if (ch == LF)  {
                        state = DYN_STAR;
                    } else {
                        goto error;
                    }          
 
                    break;

                case DYN_STAR:
<<<<<<< HEAD
                   //loga("DYN_STAR");
=======
                   log_debug(LOG_DEBUG, "DYN_STAR");
>>>>>>> 7fcbb58e
                   if (ch == '*') {
                       state = DYN_DATA_LEN;
                       num = 0;
                   } else {
                       goto error;
                   }

                   break;

                case DYN_DATA_LEN:
<<<<<<< HEAD
                   //loga("DYN_DATA_LEN");
                   //loga("num = %d", num);
=======
                   log_debug(LOG_DEBUG, "DYN_DATA_LEN");
                   log_debug(LOG_DEBUG, "num = %d", num);
>>>>>>> 7fcbb58e
                   if (isdigit(ch))  {
                        num = num*10 + (ch - '0');
                   } else {
                       if (ch == ' ')  {
<<<<<<< HEAD
                          //loga("Data len: %d", num);
=======
                          log_debug(LOG_DEBUG, "Data len: %d", num);
>>>>>>> 7fcbb58e
                          dmsg->mlen = num;
                          state = DYN_SPACE_BEFORE_DATA;
                          num = 0;
                       } else {
                          goto error;
                       }
                   }
                   break;

                case DYN_SPACE_BEFORE_DATA:
<<<<<<< HEAD
                   //loga("DYN_SPACE_BEFORE_DATA");
=======
                   log_debug(LOG_DEBUG, "DYN_SPACE_BEFORE_DATA");
>>>>>>> 7fcbb58e
                   state = DYN_DATA;
                   break;

                case DYN_DATA:
<<<<<<< HEAD
                   //loga("DYN_DATA");
=======
                   log_debug(LOG_DEBUG, "DYN_DATA");
>>>>>>> 7fcbb58e
                   p -= 1;
                   if (dmsg->mlen > 0)  {
                        dmsg->data = p;
                        p += dmsg->mlen - 1;                  
                        state = DYN_CRLF_BEFORE_DONE;
                   } else {
                        goto error;
                   }
   
                   break;
                        
                case DYN_CRLF_BEFORE_DONE:
<<<<<<< HEAD
                   //loga("DYN_CRLF_BEFORE_DONE");
=======
                   log_debug(LOG_DEBUG, "DYN_CRLF_BEFORE_DONE");
>>>>>>> 7fcbb58e
          
                   if (ch == CR)  {
                       if (*(p+1) == LF) {
                           state = DYN_DONE;
                       } else {
                           goto error;
                       }
                   } else {
                       goto error;
                   }
 
                   break;

                case DYN_DONE:
<<<<<<< HEAD
                   //loga("DYN_DONE");
=======
                   log_debug(LOG_DEBUG, "DYN_DONE");
>>>>>>> 7fcbb58e
                   r->pos = p+1;
                   r->dyn_state = DYN_DONE; 
                   b->pos = p+1;
                   goto done;
                   break;

		default:
<<<<<<< HEAD
                   NOT_REACHED();
                   break;
=======
		   NOT_REACHED();
	           break;
>>>>>>> 7fcbb58e
		        	
		}
		
	}

    done:
       dmsg->owner = r;
       dmsg->source_address = r->owner->addr;
<<<<<<< HEAD
       //loga("at done with p at %d", p);
       dmsg_dump(r->dmsg);
=======
       log_debug(LOG_DEBUG, "at done with p at %d", p);
       //dmsg_dump(r->dmsg);
>>>>>>> 7fcbb58e
       log_hexdump(LOG_VERB, b->pos, mbuf_length(b), "dyn: parsed req %"PRIu64" res %d "
                            "type %d state %d rpos %d of %d", r->id, r->result, r->type,
                            r->dyn_state, r->pos - b->pos, b->last - b->pos);

      
       if (dmsg->type == GOSSIP_PING || dmsg->type == GOSSIP_PING_REPLY) {
              ASSERT(r->pos <= b->last);
              r->state = 0;
              r->result = MSG_PARSE_OK;
       }
      //if (dmsg->type == GOSSIP_PING) {
      //      r->pos = p;
      //      r->dyn_state = DYN_DONE;
      //      b->pos = p;
      //      ASSERT(r->pos <= b->last);
      //      r->state = 0;
      //      r->result = MSG_PARSE_OK;
      //      return;
       //}
       //return memcache_parse_req(r);
       return true;

    skip:
<<<<<<< HEAD
       //loga("This is not a dyn message");
=======
       log_debug(LOG_DEBUG, "This is not a dyn message");
>>>>>>> 7fcbb58e
       dmsg->type = DMSG_UNKNOWN;
       dmsg->owner = r;
       dmsg->source_address = r->owner->addr;
       return true;

    error:
<<<<<<< HEAD
       //loga("at error");
=======
       log_debug(LOG_DEBUG, "at error");
>>>>>>> 7fcbb58e
       r->result = MSG_PARSE_ERROR;
       r->state = state;
       errno = EINVAL;

       log_hexdump(LOG_INFO, b->pos, mbuf_length(b), "parsed bad req %"PRIu64" "
                "res %d type %d state %d", r->id, r->result, r->type,
                r->state);
       return false;

    return true;    //fix me
    //return memcache_parse_req(r);  //fix me
}




void
dyn_parse_req(struct msg *r)
{
<<<<<<< HEAD
    //loga("I am parsing a request !!!!!!!!!! Yah!!!!!!!");
=======
    log_debug(LOG_DEBUG, "I am parsing a request !!!!!!!!!! Yah!!!!!!!");

    //if (r->dyn_state == DYN_DONE) {
    //   return memcache_parse_req(r);
    //}
>>>>>>> 7fcbb58e
	
    if (dyn_parse_core(r)) {
         struct dmsg *dmsg = r->dmsg;   	
         if (dmsg->type == GOSSIP_PING) { //replace with switch as it will be big
<<<<<<< HEAD
             //loga("I got a GOSSIP_PINGGGGGGGGGGGGGGGGGGG"); 
=======
             log_debug(LOG_DEBUG, "I got a GOSSIP_PINGGGGGGGGGGGGGGGGGGG"); 
>>>>>>> 7fcbb58e
             r->state = 0;
             r->result = MSG_PARSE_OK;
             r->dyn_state = DYN_DONE;
             return;
         }
	    
	 return memcache_parse_req(r);
    } 
   
    //bad case
<<<<<<< HEAD
    //loga("Bad message - cannot parse");  //fix me to do something
=======
    log_debug(LOG_DEBUG, "Bad message - cannot parse");  //fix me to do something
>>>>>>> 7fcbb58e
    msg_dump(r);
}


void dyn_parse_rsp(struct msg *r)
{
<<<<<<< HEAD
    //loga("I am parsing a response !!!!!!!!!! Hooray!!!!!!!");
=======
    log_debug(LOG_DEBUG, "I am parsing a response !!!!!!!!!! Hooray!!!!!!!");
>>>>>>> 7fcbb58e

    if (dyn_parse_core(r)) {
         struct dmsg *dmsg = r->dmsg;
	 if (dmsg->type == GOSSIP_PING_REPLY) { //replace with switch as it will be big
<<<<<<< HEAD
	     //loga("I got a GOSSIP_PING_REPLYYYYYYYYYYYYYYYYYYYYYYYYYYYYY");
=======
	     log_debug(LOG_DEBUG, "I got a GOSSIP_PING_REPLYYYYYYYYYYYYYYYYYYYYYYYYYYYYY");
>>>>>>> 7fcbb58e
	     r->state = 0;
             r->result = MSG_PARSE_OK;
             r->dyn_state = DYN_DONE;
             return;
	 }
	 return memcache_parse_rsp(r);
   } 

   //bad case
<<<<<<< HEAD
   //loga("Bad message - cannot parse");  //fix me to do something
=======
   log_debug(LOG_DEBUG, "Bad message - cannot parse");  //fix me to do something
>>>>>>> 7fcbb58e
   msg_dump(r);

   //r->state = 0;
   //r->result = MSG_PARSE_OK;
}


void
dmsg_free(struct dmsg *dmsg)
{
    ASSERT(STAILQ_EMPTY(&dmsg->mhdr));

    log_debug(LOG_VVERB, "free dmsg %p id %"PRIu64"", dmsg, dmsg->id);
    nc_free(dmsg);
}


void
dmsg_put(struct dmsg *dmsg)
{
    log_debug(LOG_VVERB, "put dmsg %p id %"PRIu64"", dmsg, dmsg->id);

    while (!STAILQ_EMPTY(&dmsg->mhdr)) {
        struct mbuf *mbuf = STAILQ_FIRST(&dmsg->mhdr);
        mbuf_remove(&dmsg->mhdr, mbuf);
        mbuf_put(mbuf);
    }

    nfree_dmsgq++;
    TAILQ_INSERT_HEAD(&free_dmsgq, dmsg, m_tqe);
}

void
dmsg_dump(struct dmsg *dmsg)
{
    struct mbuf *mbuf;

<<<<<<< HEAD
    log_debug(LOG_VERB, "dmsg dump: id %"PRIu64" version %d type %d len %"PRIu32"  ", dmsg->id, dmsg->version, dmsg->type, dmsg->mlen);
=======
    log_debug(LOG_DEBUG, "dmsg dump: id %"PRIu64" version %d type %d len %"PRIu32"  ", dmsg->id, dmsg->version, dmsg->type, dmsg->mlen);
>>>>>>> 7fcbb58e

    STAILQ_FOREACH(mbuf, &dmsg->mhdr, next) {
        uint8_t *p, *q;
        long int len;

        p = mbuf->start;
        q = mbuf->last;
        len = q - p;

        loga_hexdump(p, len, "mbuf with %ld bytes of data", len);
    }
}


void
dmsg_init(void)
{
    log_debug(LOG_DEBUG, "dmsg size %d", sizeof(struct dmsg));
    dmsg_id = 0;
    nfree_dmsgq = 0;
    TAILQ_INIT(&free_dmsgq);
}





void
dmsg_deinit(void)
{
    struct dmsg *msg, *nmsg;

    for (msg = TAILQ_FIRST(&free_dmsgq); msg != NULL;
         msg = nmsg, nfree_dmsgq--) {
        ASSERT(nfree_dmsgq > 0);
        nmsg = TAILQ_NEXT(msg, m_tqe);
        dmsg_free(msg);
    }
    ASSERT(nfree_dmsgq == 0);
}

bool
dmsg_empty(struct dmsg *msg)
{
    return msg->mlen == 0 ? true : false;
}


struct dmsg *
dmsg_get(void)
{
    struct dmsg *dmsg;

    if (!TAILQ_EMPTY(&free_dmsgq)) {
        ASSERT(nfree_dmsgq > 0);

        dmsg = TAILQ_FIRST(&free_dmsgq);
        nfree_dmsgq--;
        TAILQ_REMOVE(&free_dmsgq, dmsg, m_tqe);
        goto done;
    }

    dmsg = nc_alloc(sizeof(*dmsg));
    if (dmsg == NULL) {
        return NULL;
    }

done:
    dmsg->id = ++dmsg_id;

    STAILQ_INIT(&dmsg->mhdr);
    dmsg->mlen = 0;
    dmsg->data = NULL;

    dmsg->type = MSG_UNKNOWN;
    dmsg->id = 0;
    dmsg->version = VERSION_10;
    
    dmsg->source_address = NULL;
    dmsg->owner = NULL;
    
    return dmsg;
}


rstatus_t 
dmsg_write(struct mbuf *mbuf, uint64_t msg_id, uint8_t type, uint8_t version, struct string *data)
{

    mbuf_write_string(mbuf, &MAGIC_STR);
    mbuf_write_uint64(mbuf, msg_id);
    mbuf_write_char(mbuf, ' ');
    mbuf_write_uint8(mbuf, type);
    mbuf_write_char(mbuf, ' ');
    mbuf_write_uint8(mbuf, version);
    mbuf_write_string(mbuf, &CRLF_STR);
    mbuf_write_char(mbuf, '*');
    mbuf_write_uint32(mbuf, data->len);
    mbuf_write_char(mbuf, ' ');
    mbuf_write_string(mbuf, data);
    mbuf_write_string(mbuf, &CRLF_STR);

    log_hexdump(LOG_VERB, mbuf->pos, mbuf_length(mbuf), "dyn message ");
     
    return NC_OK;
}


bool
dmsg_process(struct context *ctx, struct conn *conn, struct dmsg *dmsg)
{
    ASSERT(dmsg != NULL);
    ASSERT(conn->dyn_mode);

    struct string s;

<<<<<<< HEAD
    log_debug(LOG_VERB, "dmsg process: type %d", dmsg->type);
=======
    log_debug(LOG_DEBUG, "dmsg process: type %d", dmsg->type);
>>>>>>> 7fcbb58e
    switch(dmsg->type) {
        case DMSG_DEBUG:
           s.len = dmsg->mlen;
           s.data = dmsg->data;
           log_hexdump(LOG_VERB, s.data, s.len, "dyn processing message ");
           break;

        case GOSSIP_DIGEST_SYN:
           break;

        case GOSSIP_DIGEST_ACK:
          break;

        case GOSSIP_DIGEST_ACK2:
          break;

        case GOSSIP_PING:
<<<<<<< HEAD
          log_debug(LOG_VERB, "I have got a ping msgggggg!!!!!!");
          return true;
 
        default:
          log_debug(LOG_VERB, "nothing to do");
=======
          log_debug(LOG_DEBUG, "I have got a ping msgggggg!!!!!!");
          return true;
 
        default:
          log_debug(LOG_DEBUG, "nothing to do");
>>>>>>> 7fcbb58e
    }
       
    return false;
}

<|MERGE_RESOLUTION|>--- conflicted
+++ resolved
@@ -67,18 +67,9 @@
 	
     for (p = r->pos; p < b->last; p++) {
         ch = *p;
-<<<<<<< HEAD
-        //loga("dyn parser req: for : state %d", state);
         switch (state) {
-	         //loga("parser core: main switch:  state %d %d]", state, ch);
-		 case DYN_START:
-                    //loga("DYN_START");
-=======
-        switch (state) {
-	         log_debug(LOG_DEBUG, "parser core: main switch:  state %d %d]", state, ch);
 		 case DYN_START:
                     log_debug(LOG_DEBUG, "DYN_START");
->>>>>>> 7fcbb58e
 		    if (ch == ' ') {
 		         break;
 		    } else if (isdigit(ch)) {
@@ -91,13 +82,8 @@
                     break;
 
                 case DYN_MAGIC_NUMBER:
-<<<<<<< HEAD
-                    //loga("DYN_MAGIC_NUMBER");
-                    //loga("num = %d", num);
-=======
                     log_debug(LOG_DEBUG, "DYN_MAGIC_NUMBER");
                     log_debug(LOG_DEBUG, "num = %d", num);
->>>>>>> 7fcbb58e
                     if (isdigit(ch))  {
                          num = num*10 + (ch - '0');
                     } else {
@@ -111,11 +97,7 @@
 		    break;
 
                 case DYN_SPACES_BEFORE_MSG_ID:
-<<<<<<< HEAD
-                    //loga("DYN_SPACES_BEFORE_MSG_ID");
-=======
                     log_debug(LOG_DEBUG, "DYN_SPACES_BEFORE_MSG_ID");
->>>>>>> 7fcbb58e
                     if (ch == ' ') {
                         break;
                     } else if (isdigit(ch)) {
@@ -126,22 +108,13 @@
                     break;                       
            
                 case DYN_MSG_ID:
-<<<<<<< HEAD
-                    //loga("DYN_MSG_ID");
-                    //loga("num = %d", num);
-=======
                     log_debug(LOG_DEBUG, "DYN_MSG_ID");
                     log_debug(LOG_DEBUG, "num = %d", num);
->>>>>>> 7fcbb58e
                     if (isdigit(ch))  {
                         num = num*10 + (ch - '0'); 
                     } else {  
                         if (num > 0) {
-<<<<<<< HEAD
-                           //loga("MSG ID : %d", num);
-=======
                            log_debug(LOG_DEBUG, "MSG ID : %d", num);
->>>>>>> 7fcbb58e
                            dmsg->id = num;
                            state = DYN_SPACES_BEFORE_TYPE_ID;
                         } else {
@@ -151,11 +124,7 @@
                     break;                         
               
                 case DYN_SPACES_BEFORE_TYPE_ID:
-<<<<<<< HEAD
-                    //loga("DYN_SPACES_BEFORE_TYPE_ID");
-=======
                     log_debug(LOG_DEBUG, "DYN_SPACES_BEFORE_TYPE_ID");
->>>>>>> 7fcbb58e
                     if (ch == ' ') {
                         break;
                     } else if (isdigit(ch)) {
@@ -166,22 +135,13 @@
                     break;
 
                 case DYN_TYPE_ID:
-<<<<<<< HEAD
-                    //loga("DYN_TYPE_ID");
-                    //loga("num = %d", num);
-=======
                     log_debug(LOG_DEBUG, "DYN_TYPE_ID");
                     log_debug(LOG_DEBUG, "num = %d", num);
->>>>>>> 7fcbb58e
                     if (isdigit(ch))  {
                         num = num*10 + (ch - '0');
                     } else {
                         if (num > 0)  {
-<<<<<<< HEAD
-                           //loga("VERB ID: %d", num);
-=======
                            log_debug(LOG_DEBUG, "VERB ID: %d", num);
->>>>>>> 7fcbb58e
                            dmsg->type = num;
                            state = DYN_SPACES_BEFORE_VERSION;
                         } else {
@@ -192,11 +152,7 @@
                     break;
 
                 case DYN_SPACES_BEFORE_VERSION:
-<<<<<<< HEAD
-                    //loga("DYN_SPACES_BEFORE_VERSION");
-=======
                     log_debug(LOG_DEBUG, "DYN_SPACES_BEFORE_VERSION");
->>>>>>> 7fcbb58e
                     if (ch == ' ') {
                         break;
                     } else if (isdigit(ch)) {
@@ -206,22 +162,13 @@
                     break;
 
                 case DYN_VERSION:
-<<<<<<< HEAD
-                   //loga("DYN_VERSION");
-                   //loga("num = %d", num);
-=======
                    log_debug(LOG_DEBUG, "DYN_VERSION");
                    log_debug(LOG_DEBUG, "num = %d", num);
->>>>>>> 7fcbb58e
                    if (isdigit(ch))  {
                         num = num*10 + (ch - '0');
                     } else {
                         if (ch == CR)  {
-<<<<<<< HEAD
-                           //loga("VERSION : %d", num);
-=======
                            log_debug(LOG_DEBUG, "VERSION : %d", num);
->>>>>>> 7fcbb58e
                            dmsg->version = num;
                            state = DYN_CRLF_BEFORE_STAR;
                         } else {
@@ -232,11 +179,7 @@
                     break;
        
                 case DYN_CRLF_BEFORE_STAR:
-<<<<<<< HEAD
-                    //loga("DYN_CRLF_BEFORE_STAR");
-=======
                     log_debug(LOG_DEBUG, "DYN_CRLF_BEFORE_STAR");
->>>>>>> 7fcbb58e
                     if (ch == LF)  {
                         state = DYN_STAR;
                     } else {
@@ -246,11 +189,7 @@
                     break;
 
                 case DYN_STAR:
-<<<<<<< HEAD
-                   //loga("DYN_STAR");
-=======
                    log_debug(LOG_DEBUG, "DYN_STAR");
->>>>>>> 7fcbb58e
                    if (ch == '*') {
                        state = DYN_DATA_LEN;
                        num = 0;
@@ -261,22 +200,13 @@
                    break;
 
                 case DYN_DATA_LEN:
-<<<<<<< HEAD
-                   //loga("DYN_DATA_LEN");
-                   //loga("num = %d", num);
-=======
                    log_debug(LOG_DEBUG, "DYN_DATA_LEN");
                    log_debug(LOG_DEBUG, "num = %d", num);
->>>>>>> 7fcbb58e
                    if (isdigit(ch))  {
                         num = num*10 + (ch - '0');
                    } else {
                        if (ch == ' ')  {
-<<<<<<< HEAD
-                          //loga("Data len: %d", num);
-=======
                           log_debug(LOG_DEBUG, "Data len: %d", num);
->>>>>>> 7fcbb58e
                           dmsg->mlen = num;
                           state = DYN_SPACE_BEFORE_DATA;
                           num = 0;
@@ -287,20 +217,12 @@
                    break;
 
                 case DYN_SPACE_BEFORE_DATA:
-<<<<<<< HEAD
-                   //loga("DYN_SPACE_BEFORE_DATA");
-=======
                    log_debug(LOG_DEBUG, "DYN_SPACE_BEFORE_DATA");
->>>>>>> 7fcbb58e
                    state = DYN_DATA;
                    break;
 
                 case DYN_DATA:
-<<<<<<< HEAD
-                   //loga("DYN_DATA");
-=======
                    log_debug(LOG_DEBUG, "DYN_DATA");
->>>>>>> 7fcbb58e
                    p -= 1;
                    if (dmsg->mlen > 0)  {
                         dmsg->data = p;
@@ -313,11 +235,7 @@
                    break;
                         
                 case DYN_CRLF_BEFORE_DONE:
-<<<<<<< HEAD
-                   //loga("DYN_CRLF_BEFORE_DONE");
-=======
                    log_debug(LOG_DEBUG, "DYN_CRLF_BEFORE_DONE");
->>>>>>> 7fcbb58e
           
                    if (ch == CR)  {
                        if (*(p+1) == LF) {
@@ -332,11 +250,7 @@
                    break;
 
                 case DYN_DONE:
-<<<<<<< HEAD
-                   //loga("DYN_DONE");
-=======
                    log_debug(LOG_DEBUG, "DYN_DONE");
->>>>>>> 7fcbb58e
                    r->pos = p+1;
                    r->dyn_state = DYN_DONE; 
                    b->pos = p+1;
@@ -344,13 +258,8 @@
                    break;
 
 		default:
-<<<<<<< HEAD
-                   NOT_REACHED();
-                   break;
-=======
 		   NOT_REACHED();
 	           break;
->>>>>>> 7fcbb58e
 		        	
 		}
 		
@@ -359,13 +268,8 @@
     done:
        dmsg->owner = r;
        dmsg->source_address = r->owner->addr;
-<<<<<<< HEAD
-       //loga("at done with p at %d", p);
-       dmsg_dump(r->dmsg);
-=======
        log_debug(LOG_DEBUG, "at done with p at %d", p);
        //dmsg_dump(r->dmsg);
->>>>>>> 7fcbb58e
        log_hexdump(LOG_VERB, b->pos, mbuf_length(b), "dyn: parsed req %"PRIu64" res %d "
                             "type %d state %d rpos %d of %d", r->id, r->result, r->type,
                             r->dyn_state, r->pos - b->pos, b->last - b->pos);
@@ -389,22 +293,14 @@
        return true;
 
     skip:
-<<<<<<< HEAD
-       //loga("This is not a dyn message");
-=======
        log_debug(LOG_DEBUG, "This is not a dyn message");
->>>>>>> 7fcbb58e
        dmsg->type = DMSG_UNKNOWN;
        dmsg->owner = r;
        dmsg->source_address = r->owner->addr;
        return true;
 
     error:
-<<<<<<< HEAD
-       //loga("at error");
-=======
        log_debug(LOG_DEBUG, "at error");
->>>>>>> 7fcbb58e
        r->result = MSG_PARSE_ERROR;
        r->state = state;
        errno = EINVAL;
@@ -424,24 +320,12 @@
 void
 dyn_parse_req(struct msg *r)
 {
-<<<<<<< HEAD
-    //loga("I am parsing a request !!!!!!!!!! Yah!!!!!!!");
-=======
     log_debug(LOG_DEBUG, "I am parsing a request !!!!!!!!!! Yah!!!!!!!");
-
-    //if (r->dyn_state == DYN_DONE) {
-    //   return memcache_parse_req(r);
-    //}
->>>>>>> 7fcbb58e
 	
     if (dyn_parse_core(r)) {
          struct dmsg *dmsg = r->dmsg;   	
          if (dmsg->type == GOSSIP_PING) { //replace with switch as it will be big
-<<<<<<< HEAD
-             //loga("I got a GOSSIP_PINGGGGGGGGGGGGGGGGGGG"); 
-=======
              log_debug(LOG_DEBUG, "I got a GOSSIP_PINGGGGGGGGGGGGGGGGGGG"); 
->>>>>>> 7fcbb58e
              r->state = 0;
              r->result = MSG_PARSE_OK;
              r->dyn_state = DYN_DONE;
@@ -452,31 +336,19 @@
     } 
    
     //bad case
-<<<<<<< HEAD
-    //loga("Bad message - cannot parse");  //fix me to do something
-=======
     log_debug(LOG_DEBUG, "Bad message - cannot parse");  //fix me to do something
->>>>>>> 7fcbb58e
     msg_dump(r);
 }
 
 
 void dyn_parse_rsp(struct msg *r)
 {
-<<<<<<< HEAD
-    //loga("I am parsing a response !!!!!!!!!! Hooray!!!!!!!");
-=======
     log_debug(LOG_DEBUG, "I am parsing a response !!!!!!!!!! Hooray!!!!!!!");
->>>>>>> 7fcbb58e
 
     if (dyn_parse_core(r)) {
          struct dmsg *dmsg = r->dmsg;
 	 if (dmsg->type == GOSSIP_PING_REPLY) { //replace with switch as it will be big
-<<<<<<< HEAD
-	     //loga("I got a GOSSIP_PING_REPLYYYYYYYYYYYYYYYYYYYYYYYYYYYYY");
-=======
 	     log_debug(LOG_DEBUG, "I got a GOSSIP_PING_REPLYYYYYYYYYYYYYYYYYYYYYYYYYYYYY");
->>>>>>> 7fcbb58e
 	     r->state = 0;
              r->result = MSG_PARSE_OK;
              r->dyn_state = DYN_DONE;
@@ -486,11 +358,7 @@
    } 
 
    //bad case
-<<<<<<< HEAD
-   //loga("Bad message - cannot parse");  //fix me to do something
-=======
    log_debug(LOG_DEBUG, "Bad message - cannot parse");  //fix me to do something
->>>>>>> 7fcbb58e
    msg_dump(r);
 
    //r->state = 0;
@@ -528,11 +396,7 @@
 {
     struct mbuf *mbuf;
 
-<<<<<<< HEAD
-    log_debug(LOG_VERB, "dmsg dump: id %"PRIu64" version %d type %d len %"PRIu32"  ", dmsg->id, dmsg->version, dmsg->type, dmsg->mlen);
-=======
     log_debug(LOG_DEBUG, "dmsg dump: id %"PRIu64" version %d type %d len %"PRIu32"  ", dmsg->id, dmsg->version, dmsg->type, dmsg->mlen);
->>>>>>> 7fcbb58e
 
     STAILQ_FOREACH(mbuf, &dmsg->mhdr, next) {
         uint8_t *p, *q;
@@ -649,11 +513,7 @@
 
     struct string s;
 
-<<<<<<< HEAD
-    log_debug(LOG_VERB, "dmsg process: type %d", dmsg->type);
-=======
     log_debug(LOG_DEBUG, "dmsg process: type %d", dmsg->type);
->>>>>>> 7fcbb58e
     switch(dmsg->type) {
         case DMSG_DEBUG:
            s.len = dmsg->mlen;
@@ -671,19 +531,11 @@
           break;
 
         case GOSSIP_PING:
-<<<<<<< HEAD
-          log_debug(LOG_VERB, "I have got a ping msgggggg!!!!!!");
-          return true;
- 
-        default:
-          log_debug(LOG_VERB, "nothing to do");
-=======
           log_debug(LOG_DEBUG, "I have got a ping msgggggg!!!!!!");
           return true;
  
         default:
           log_debug(LOG_DEBUG, "nothing to do");
->>>>>>> 7fcbb58e
     }
        
     return false;

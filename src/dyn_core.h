/*
 * Dynomite - A thin, distributed replication layer for multi non-distributed storages.
 * Copyright (C) 2014 Netflix, Inc.
 */ 

/*
 * twemproxy - A fast and lightweight proxy for memcached protocol.
 * Copyright (C) 2011 Twitter, Inc.
 *
 * Licensed under the Apache License, Version 2.0 (the "License");
 * you may not use this file except in compliance with the License.
 * You may obtain a copy of the License at
 *
 * http://www.apache.org/licenses/LICENSE-2.0
 *
 * Unless required by applicable law or agreed to in writing, software
 * distributed under the License is distributed on an "AS IS" BASIS,
 * WITHOUT WARRANTIES OR CONDITIONS OF ANY KIND, either express or implied.
 * See the License for the specific language governing permissions and
 * limitations under the License.
 */

#ifndef _DYN_CORE_H_
#define _DYN_CORE_H_

#ifdef HAVE_CONFIG_H
# include <config.h>
#endif

#ifdef HAVE_DEBUG_LOG
# define DN_DEBUG_LOG 1
#endif

#ifdef HAVE_ASSERT_PANIC
# define DN_ASSERT_PANIC 1
#endif

#ifdef HAVE_ASSERT_LOG
# define DN_ASSERT_LOG 1
#endif

#ifdef HAVE_STATS
# define DN_STATS 1
#else
# define DN_STATS 0
#endif

#ifdef HAVE_EPOLL
# define DN_HAVE_EPOLL 1
#elif HAVE_KQUEUE
# define DN_HAVE_KQUEUE 1
#elif HAVE_EVENT_PORTS
# define DN_HAVE_EVENT_PORTS 1
#else
# error missing scalable I/O event notification mechanism
#endif

#ifdef HAVE_LITTLE_ENDIAN
# define DN_LITTLE_ENDIAN 1
#endif

#ifdef HAVE_BACKTRACE
# define DN_HAVE_BACKTRACE 1
#endif

#define DN_NOOPS     1
#define DN_OK        0
#define DN_ERROR    -1
#define DN_EAGAIN   -2
#define DN_ENOMEM   -3
#define DN_ENO_IMPL -4


typedef int rstatus_t; /* return type */
typedef int err_t;     /* error type */

#define THROW_STATUS(s)                                             \
                {                                                   \
                    rstatus_t __ret = (s);                          \
                    if (__ret != DN_OK) {                           \
                        log_debug(LOG_WARN, "failed "#s);           \
                        return __ret;                               \
                    }                                               \
                }

#define IGNORE_RET_VAL(x) x;

struct array;
struct string;
struct context;
struct conn;
struct conn_tqh;
struct msg;
struct msg_tqh;
struct server;
struct server_pool;
struct mbuf;
struct mhdr;
struct conf;
struct stats;
struct entropy_conn;
struct instance;
struct event_base;
struct rack;
struct dyn_ring;

#include <stddef.h>
#include <stdint.h>
#include <stdbool.h>
#include <inttypes.h>
#include <string.h>
#include <errno.h>
#include <limits.h>
#include <time.h>
#include <unistd.h>
#include <pthread.h>

#include <sys/types.h>
#include <sys/socket.h>
#include <sys/un.h>
#include <sys/time.h>
#include <netinet/in.h>

#include "dyn_types.h"
#include "dyn_array.h"
#include "dyn_dict.h"
#include "dyn_string.h"
#include "dyn_queue.h"
#include "dyn_rbtree.h"
#include "dyn_log.h"
#include "dyn_util.h"
#include "dyn_stats.h"
#include "dyn_mbuf.h"
#include "dyn_message.h"
#include "dyn_connection.h"
#include "dyn_cbuf.h"
#include "dyn_ring_queue.h"
#include "dyn_crypto.h"
#include "dyn_setting.h"


#include "entropy/dyn_entropy.h"
#include "event/dyn_event.h"

#define ENCRYPTION 1

typedef rstatus_t (*hash_t)(const char *, size_t, struct dyn_token *);

typedef enum dyn_state {
	INIT        = 0,
	STANDBY     = 1,
	WRITES_ONLY = 2,
	RESUMING    = 3,
	NORMAL      = 4,
	SUSPENDING  = 5,
	LEAVING     = 6,
	JOINING     = 7,
	DOWN        = 8,
	REMOVED     = 9,
	EXITING     = 10,
	RESET       = 11,
	UNKNOWN     = 12
} dyn_state_t;

typedef enum data_store {
	DATA_REDIS        = 0, /* Data store is Redis */
	DATA_MEMCACHE	  = 1  /* Data store is Memcache */
} data_store_t;

extern data_store_t g_data_store;

struct instance {
    struct context  *ctx;                        /* active context */
    int             log_level;                   /* log level */
    char            *log_filename;               /* log filename */
    char            *conf_filename;              /* configuration filename */
    uint16_t        stats_port;                  /* stats monitoring port */
    int             stats_interval;              /* stats aggregation interval */
    char            *stats_addr;                 /* stats monitoring addr */
    char            hostname[DN_MAXHOSTNAMELEN]; /* hostname */
    uint16_t        entropy_port;                  /* send reconciliation port */
    char            *entropy_addr;                 /* send reconciliation addr */
    size_t          mbuf_chunk_size;             /* mbuf chunk size */
    size_t			alloc_msgs_max;			 /* allocated messages buffer size */
    pid_t           pid;                         /* process id */
    char            *pid_filename;               /* pid filename */
    unsigned        pidfile:1;                   /* pid file created? */
};


struct continuum {
	uint32_t index;  /* dyn_peer index */
	uint32_t value;  /* hash value, used by ketama */
	struct dyn_token *token;  /* used in vnode/dyn_token situations */
};

struct rack {
	struct string      *name;
	struct string      *dc;
	uint32_t           ncontinuum;           /* # continuum points */
	uint32_t           nserver_continuum;    /* # servers - live and dead on continuum (const) */
	struct continuum   *continuum;           /* continuum */
};


struct datacenter {
	struct string      *name;            /* datacenter name */
	struct array       racks;           /* list of racks in a datacenter */
    struct rack        *preselected_rack_for_replication;
	dict               *dict_rack;
};

struct endpoint {
    struct string      pname;         /* name:port:weight (ref in conf_server) */
    uint16_t           port;          /* port */
    uint32_t           weight;        /* weight */
    int                family;        /* socket family */
    socklen_t          addrlen;       /* socket length */
    struct sockaddr    *addr;         /* socket address (ref in conf_server) */
};

struct datastore {
    uint32_t           idx;           /* server index */
    struct server_pool *owner;        /* owner pool */
    struct endpoint     endpoint;
    struct string      name;          /* name (ref in conf_server) */

    uint32_t           ns_conn_q;     /* # server connection */
    struct conn_tqh    s_conn_q;      /* server connection q */

    usec_t             next_retry_us; /* next retry time in usec */
    sec_t              reconnect_backoff_sec; /* backoff time in seconds */
    uint32_t           failure_count; /* # consecutive failures */
};

struct node {
    uint32_t           idx;           /* server index */
    struct server_pool *owner;        /* owner pool */
    struct endpoint     endpoint;
    struct string      name;          /* name (ref in conf_server) */

    uint32_t           ns_conn_q;     /* # server connection */
    struct conn_tqh    s_conn_q;      /* server connection q */

<<<<<<< HEAD
    int64_t            next_retry_us;  /* next retry time in usec */
    int64_t            reconnect_backoff_sec; /* backoff time in seconds */
=======
    usec_t             next_retry_us;    /* next retry time in usec */
    sec_t              reconnect_backoff_sec; /* backoff time in seconds */
>>>>>>> cd5be2ea
    uint32_t           failure_count; /* # consecutive failures */

    struct string      rack;          /* logical rack */
    struct string      dc;            /* server's dc */
    struct array       tokens;        /* DHT tokens this peer owns */
    bool               is_local;      /* is this peer the current running node?  */
    unsigned           is_seed:1;     /* seed? */
    unsigned           processed:1;   /* flag to indicate whether this has been processed */
    unsigned           is_secure:1;   /* is the connection to the server secure? */
    dyn_state_t        state;         /* state of the server - used mainly in peers  */
};

struct server_pool {
    struct context     *ctx;                 /* owner context */
    struct conf_pool   *conf_pool;           /* back reference to conf_pool */

    struct conn        *p_conn;              /* proxy connection (listener) */
    uint32_t           dn_conn_q;            /* # client connection */
    struct conn_tqh    c_conn_q;             /* client connection q */

    struct datastore   *datastore;               /* underlying datastore */
    struct array       datacenters;                /* racks info  */
    uint32_t           nlive_server;         /* # live server */
    uint64_t           next_rebuild;         /* next distribution rebuild time in usec */

    struct string      name;                 /* pool name (ref in conf_pool) */
    struct endpoint    proxy_endpoint;
    int                dist_type;            /* distribution type (dist_type_t) */
    int                key_hash_type;        /* key hash type (hash_type_t) */
    hash_t             key_hash;             /* key hasher */
    struct string      hash_tag;             /* key hash tag (ref in conf_pool) */
    msec_t             timeout;              /* timeout in msec */
    int                backlog;              /* listen backlog */
    uint32_t           client_connections;   /* maximum # client connection */
    uint32_t           server_connections;   /* maximum # server connection */
    msec_t             server_retry_timeout_ms; /* server retry timeout in msec */
    uint32_t           server_failure_limit; /* server failure limit */
    unsigned           auto_eject_hosts:1;   /* auto_eject_hosts? */
    unsigned           preconnect:1;         /* preconnect? */

    /* dynomite */
    struct string      seed_provider;
    struct array       seeds;                /*dyn seeds */
    struct array       peers;
    struct conn        *d_conn;              /* dnode connection (listener) */
    struct endpoint    dnode_proxy_endpoint;
    int                d_timeout;            /* peer timeout in msec */
    int                d_backlog;            /* listen backlog */
    int64_t            d_retry_timeout;      /* peer retry timeout in usec */
    uint32_t           d_failure_limit;      /* peer failure limit */
    uint32_t           peer_connections;     /* maximum # peer connections */
    struct string      rack;                 /* the rack for this node */
    struct array       tokens;               /* the DHT tokens for this server */

    int                g_interval;           /* gossip interval */
    struct string      dc;                   /* server's dc */
    struct string      env;                  /* aws, network, ect */
    /* none | datacenter | rack | all in order of increasing number of connections. (default is datacenter) */
    secure_server_option_t secure_server_option;
    struct string      pem_key_file;
    struct string      recon_key_file;       /* file with Key encryption in reconciliation */
	struct string      recon_iv_file;        /* file with Initialization Vector encryption in reconciliation */
};

struct context {
    struct instance    *instance;   /* back pointer to instance */
    struct conf        *cf;         /* configuration */
    struct stats       *stats;      /* stats */
    struct entropy     *entropy;    /* reconciliation connection */
    struct server_pool pool;        /* server_pool[] */
    struct event_base  *evb;        /* event base */
    int                max_timeout; /* max timeout in msec */
    int                timeout;     /* timeout in msec */
    dyn_state_t        dyn_state;   /* state of the node.  Don't need volatile as
                                       it is ok to eventually get its new value */
    unsigned           enable_gossip:1;   /* enable/disable gossip */
    unsigned           admin_opt;   /* admin mode */
};



rstatus_t core_start(struct instance *nci);
void core_stop(struct context *ctx);
rstatus_t core_core(void *arg, uint32_t events);
rstatus_t core_loop(struct context *ctx);
void core_debug(struct context *ctx);

#endif<|MERGE_RESOLUTION|>--- conflicted
+++ resolved
@@ -242,13 +242,8 @@
     uint32_t           ns_conn_q;     /* # server connection */
     struct conn_tqh    s_conn_q;      /* server connection q */
 
-<<<<<<< HEAD
-    int64_t            next_retry_us;  /* next retry time in usec */
-    int64_t            reconnect_backoff_sec; /* backoff time in seconds */
-=======
     usec_t             next_retry_us;    /* next retry time in usec */
     sec_t              reconnect_backoff_sec; /* backoff time in seconds */
->>>>>>> cd5be2ea
     uint32_t           failure_count; /* # consecutive failures */
 
     struct string      rack;          /* logical rack */

/*
 * Dynomite - A thin, distributed replication layer for multi non-distributed storages.
 * Copyright (C) 2014 Netflix, Inc.
 */ 

/*
 * twemproxy - A fast and lightweight proxy for memcached protocol.
 * Copyright (C) 2011 Twitter, Inc.
 *
 * Licensed under the Apache License, Version 2.0 (the "License");
 * you may not use this file except in compliance with the License.
 * You may obtain a copy of the License at
 *
 * http://www.apache.org/licenses/LICENSE-2.0
 *
 * Unless required by applicable law or agreed to in writing, software
 * distributed under the License is distributed on an "AS IS" BASIS,
 * WITHOUT WARRANTIES OR CONDITIONS OF ANY KIND, either express or implied.
 * See the License for the specific language governing permissions and
 * limitations under the License.
 */

#ifndef _DYN_MESSAGE_H_
#define _DYN_MESSAGE_H_

#include "dyn_core.h"
#include "dyn_dnode_msg.h"

#define ALLOWED_ALLOC_MSGS            200000
#define MAX_ALLOC_MSGS                400000

#define MAX_ALLOWABLE_PROCESSED_MSGS  500
#define MAX_REPLICAS_PER_DC           3

typedef void (*msg_parse_t)(struct msg *);
typedef rstatus_t (*msg_post_splitcopy_t)(struct msg *);
typedef void (*msg_coalesce_t)(struct msg *r);
<<<<<<< HEAD
typedef rstatus_t (*msg_response_handler_t)(struct msg *req, struct msg *rsp);
typedef uint64_t msgid_t;
=======
typedef rstatus_t (*msg_reply_t)(struct msg *r);
typedef bool (*msg_failure_t)(struct msg *r);
>>>>>>> 3dee2682

typedef enum msg_parse_result {
    MSG_PARSE_OK,                         /* parsing ok */
    MSG_PARSE_ERROR,                      /* parsing error */
    MSG_PARSE_REPAIR,                     /* more to parse -> repair parsed & unparsed data */
    MSG_PARSE_FRAGMENT,                   /* multi-vector request -> fragment */
    MSG_PARSE_AGAIN,                      /* incomplete -> parse again */
    MSG_OOM_ERROR
} msg_parse_result_t;

typedef enum msg_type {
    MSG_UNKNOWN,
    MSG_REQ_MC_GET,                       /* memcache retrieval requests */
    MSG_REQ_MC_GETS,
    MSG_REQ_MC_DELETE,                    /* memcache delete request */
    MSG_REQ_MC_CAS,                       /* memcache cas request and storage request */
    MSG_REQ_MC_SET,                       /* memcache storage request */
    MSG_REQ_MC_ADD,
    MSG_REQ_MC_REPLACE,
    MSG_REQ_MC_APPEND,
    MSG_REQ_MC_PREPEND,
    MSG_REQ_MC_INCR,                      /* memcache arithmetic request */
    MSG_REQ_MC_DECR,
    MSG_REQ_MC_TOUCH,                     /* memcache touch request */
    MSG_REQ_MC_QUIT,                      /* memcache quit request */
    MSG_RSP_MC_NUM,                       /* memcache arithmetic response */
    MSG_RSP_MC_STORED,                    /* memcache cas and storage response */
    MSG_RSP_MC_NOT_STORED,
    MSG_RSP_MC_EXISTS,
    MSG_RSP_MC_NOT_FOUND,
    MSG_RSP_MC_END,
    MSG_RSP_MC_VALUE,
    MSG_RSP_MC_DELETED,                   /* memcache delete response */
    MSG_RSP_MC_TOUCHED,                   /* memcachd touch response */
    MSG_RSP_MC_ERROR,                     /* memcache error responses */
    MSG_RSP_MC_CLIENT_ERROR,
    MSG_RSP_MC_SERVER_ERROR,
    MSG_REQ_REDIS_DEL,                    /* redis commands - keys */
    MSG_REQ_REDIS_EXISTS,
    MSG_REQ_REDIS_EXPIRE,
    MSG_REQ_REDIS_EXPIREAT,
    MSG_REQ_REDIS_PEXPIRE,
    MSG_REQ_REDIS_PEXPIREAT,
    MSG_REQ_REDIS_PERSIST,
    MSG_REQ_REDIS_PTTL,
	MSG_REQ_REDIS_SCAN,
	MSG_REQ_REDIS_SORT,
    MSG_REQ_REDIS_TTL,
    MSG_REQ_REDIS_TYPE,
    MSG_REQ_REDIS_APPEND,                 /* redis requests - string */
    MSG_REQ_REDIS_BITCOUNT,
    MSG_REQ_REDIS_DECR,
    MSG_REQ_REDIS_DECRBY,
    MSG_REQ_REDIS_DUMP,
    MSG_REQ_REDIS_GET,
    MSG_REQ_REDIS_GETBIT,
    MSG_REQ_REDIS_GETRANGE,
    MSG_REQ_REDIS_GETSET,
    MSG_REQ_REDIS_INCR,
    MSG_REQ_REDIS_INCRBY,
    MSG_REQ_REDIS_INCRBYFLOAT,
	MSG_REQ_REDIS_MSET,
    MSG_REQ_REDIS_MGET,
    MSG_REQ_REDIS_PSETEX,
    MSG_REQ_REDIS_RESTORE,
    MSG_REQ_REDIS_SET,
    MSG_REQ_REDIS_SETBIT,
    MSG_REQ_REDIS_SETEX,
    MSG_REQ_REDIS_SETNX,
    MSG_REQ_REDIS_SETRANGE,
    MSG_REQ_REDIS_STRLEN,
    MSG_REQ_REDIS_HDEL,                   /* redis requests - hashes */
    MSG_REQ_REDIS_HEXISTS,
    MSG_REQ_REDIS_HGET,
    MSG_REQ_REDIS_HGETALL,
    MSG_REQ_REDIS_HINCRBY,
    MSG_REQ_REDIS_HINCRBYFLOAT,
    MSG_REQ_REDIS_HKEYS,
    MSG_REQ_REDIS_HLEN,
    MSG_REQ_REDIS_HMGET,
    MSG_REQ_REDIS_HMSET,
    MSG_REQ_REDIS_HSET,
    MSG_REQ_REDIS_HSETNX,
	MSG_REQ_REDIS_HSCAN,
    MSG_REQ_REDIS_HVALS,
    MSG_REG_REDIS_KEYS,
    MSG_REG_REDIS_INFO,
    MSG_REQ_REDIS_LINDEX,                 /* redis requests - lists */
    MSG_REQ_REDIS_LINSERT,
    MSG_REQ_REDIS_LLEN,
    MSG_REQ_REDIS_LPOP,
    MSG_REQ_REDIS_LPUSH,
    MSG_REQ_REDIS_LPUSHX,
    MSG_REQ_REDIS_LRANGE,
    MSG_REQ_REDIS_LREM,
    MSG_REQ_REDIS_LSET,
    MSG_REQ_REDIS_LTRIM,
    MSG_REQ_REDIS_PING,
    MSG_REQ_REDIS_QUIT,                                                                         \
    MSG_REQ_REDIS_RPOP,
    MSG_REQ_REDIS_RPOPLPUSH,
    MSG_REQ_REDIS_RPUSH,
    MSG_REQ_REDIS_RPUSHX,
    MSG_REQ_REDIS_SADD,                   /* redis requests - sets */
    MSG_REQ_REDIS_SCARD,
    MSG_REQ_REDIS_SDIFF,
    MSG_REQ_REDIS_SDIFFSTORE,
    MSG_REQ_REDIS_SINTER,
    MSG_REQ_REDIS_SINTERSTORE,
    MSG_REQ_REDIS_SISMEMBER,
    MSG_REQ_REDIS_SLAVEOF,
    MSG_REQ_REDIS_SMEMBERS,
    MSG_REQ_REDIS_SMOVE,
    MSG_REQ_REDIS_SPOP,
    MSG_REQ_REDIS_SRANDMEMBER,
    MSG_REQ_REDIS_SREM,
    MSG_REQ_REDIS_SUNION,
    MSG_REQ_REDIS_SUNIONSTORE,
	MSG_REQ_REDIS_SSCAN,
    MSG_REQ_REDIS_ZADD,                   /* redis requests - sorted sets */
    MSG_REQ_REDIS_ZCARD,
    MSG_REQ_REDIS_ZCOUNT,
    MSG_REQ_REDIS_ZINCRBY,
    MSG_REQ_REDIS_ZINTERSTORE,
    MSG_REQ_REDIS_ZRANGE,
    MSG_REQ_REDIS_ZRANGEBYSCORE,
    MSG_REQ_REDIS_ZRANK,
    MSG_REQ_REDIS_ZREM,
    MSG_REQ_REDIS_ZREMRANGEBYRANK,
    MSG_REQ_REDIS_ZREMRANGEBYSCORE,
    MSG_REQ_REDIS_ZREVRANGE,
    MSG_REQ_REDIS_ZREVRANGEBYSCORE,
    MSG_REQ_REDIS_ZREVRANK,
    MSG_REQ_REDIS_ZSCORE,
    MSG_REQ_REDIS_ZUNIONSTORE,
	MSG_REQ_REDIS_ZSCAN,
    MSG_REQ_REDIS_EVAL,                   /* redis requests - eval */
    MSG_REQ_REDIS_EVALSHA,
    MSG_RSP_REDIS_STATUS,                 /* redis response */
    MSG_RSP_REDIS_INTEGER,
    MSG_RSP_REDIS_BULK,
    MSG_RSP_REDIS_MULTIBULK,
	MSG_RSP_REDIS_ERROR,
	MSG_RSP_REDIS_ERROR_ERR,
	MSG_RSP_REDIS_ERROR_OOM,
	MSG_RSP_REDIS_ERROR_BUSY,
	MSG_RSP_REDIS_ERROR_NOAUTH,
	MSG_RSP_REDIS_ERROR_LOADING,
	MSG_RSP_REDIS_ERROR_BUSYKEY,
	MSG_RSP_REDIS_ERROR_MISCONF,
	MSG_RSP_REDIS_ERROR_NOSCRIPT,
	MSG_RSP_REDIS_ERROR_READONLY,
	MSG_RSP_REDIS_ERROR_WRONGTYPE,
	MSG_RSP_REDIS_ERROR_EXECABORT,
	MSG_RSP_REDIS_ERROR_MASTERDOWN,
	MSG_RSP_REDIS_ERROR_NOREPLICAS,
    MSG_SENTINEL
} msg_type_t;


typedef enum dyn_error {
    UNKNOWN_ERROR,
    PEER_CONNECTION_REFUSE,
    STORAGE_CONNECTION_REFUSE,
    BAD_FORMAT
} dyn_error_t;

/* This is a wrong place for this typedef. But adding to core has some
 * dependency issues - FixIt someother day :(
 */
typedef enum consistency {
    LOCAL_ONE = 0,
    LOCAL_QUORUM = 1
} consistency_t;

#define DEFAULT_READ_CONSISTENCY LOCAL_ONE
#define DEFAULT_WRITE_CONSISTENCY LOCAL_ONE
extern consistency_t g_write_consistency;
extern consistency_t g_read_consistency;

struct response_mgr {
    bool        is_read;
    bool        done;
    /* we could use the dynamic array
       here. But we have only 3 ASGs */
    struct msg  *responses[MAX_REPLICAS_PER_DC];
    uint8_t     received_responses; // non-error responses received
    uint8_t     max_responses;      // max responses expected
    uint8_t     quorum_responses;   // responses expected to form a quorum
    uint8_t     error_responses;    // error responses received
    struct msg  *err_rsp;           // first error response
};

void init_response_mgr(struct response_mgr *rspmgr, bool is_read,
                       uint8_t max_responses);
// DN_OK if response was accepted
rstatus_t rspmgr_submit_response(struct response_mgr *rspmgr, struct msg *rsp);
bool rspmgr_is_done(struct response_mgr *rspmgr);
struct msg* rspmgr_get_response(struct response_mgr *rspmgr);
void rspmgr_free_response(struct response_mgr *rspmgr, struct msg *dont_free);

struct msg {
    TAILQ_ENTRY(msg)     c_tqe;           /* link in client q */
    TAILQ_ENTRY(msg)     s_tqe;           /* link in server q */
    TAILQ_ENTRY(msg)     m_tqe;           /* link in send q / free q */

    msgid_t              id;              /* message id */
    struct msg           *peer;           /* message peer */
    struct conn          *owner;          /* message owner - client | server */
    int64_t              stime_in_microsec;  /* start time in microsec */

    struct rbnode        tmo_rbe;         /* entry in rbtree */

    struct mhdr          mhdr;            /* message mbuf header */
    uint32_t             mlen;            /* message length */

    int                  state;           /* current parser state */
    uint8_t              *pos;            /* parser position marker */
    uint8_t              *token;          /* token marker */

    msg_parse_t          parser;          /* message parser */
    msg_parse_result_t   result;          /* message parsing result */

    mbuf_copy_t          pre_splitcopy;   /* message pre-split copy */
    msg_post_splitcopy_t post_splitcopy;  /* message post-split copy */
    msg_coalesce_t       pre_coalesce;    /* message pre-coalesce */
    msg_coalesce_t       post_coalesce;   /* message post-coalesce */

    msg_type_t           type;            /* message type */
    msg_reply_t          reply;           /* generate message reply (example: ping) */
    msg_failure_t        failure;         /* transient failure response? */

    uint8_t              *key_start;      /* key start */
    uint8_t              *key_end;        /* key end */

    uint32_t             vlen;            /* value length (memcache) */
    uint8_t              *end;            /* end marker (memcache) */

    uint8_t              *narg_start;     /* narg start (redis) */
    uint8_t              *narg_end;       /* narg end (redis) */
    uint32_t             narg;            /* # arguments (redis) */
    uint32_t             rnarg;           /* running # arg used by parsing fsa (redis) */
    uint32_t             rlen;            /* running length in parsing fsa (redis) */
    uint32_t             integer;         /* integer reply value (redis) */

    struct msg           *frag_owner;     /* owner of fragment message */
    uint32_t             nfrag;           /* # fragment */
    uint64_t             frag_id;         /* id of fragmented message */

    err_t                err;             /* errno on error? */
    unsigned             error:1;         /* error? */
    unsigned             ferror:1;        /* one or more fragments are in error? */
    unsigned             request:1;       /* request? or response? */
    unsigned             quit:1;          /* quit request? */
    unsigned             noreply:1;       /* noreply? */
    unsigned             done:1;          /* done? */
    unsigned             fdone:1;         /* all fragments are done? */
    unsigned             first_fragment:1;/* first fragment? */
    unsigned             last_fragment:1; /* last fragment? */
    unsigned             swallow:1;       /* swallow response? */

    int					 data_store;
    //dynomite
    struct dmsg          *dmsg;          /* dyn message */
    int                  dyn_state;
    dyn_error_t          dyn_error;      /* error code for dynomite */
    uint8_t              msg_type;       /* for special message types
                                              0 : normal,
                                              1 : local cmd only no matter what
                                              2 : cmd to all nodes in same RACK no matter whats
                                              3 : cmd to all RACKs (one node from each RACK)
                                          */
    unsigned             is_read:1;       /*  0 : write
                                              1 : read */
    msg_response_handler_t rsp_handler;
    consistency_t        consistency;
    msgid_t              parent_id;       /* parent message id */
    struct response_mgr  rspmgr;
};

TAILQ_HEAD(msg_tqh, msg);

static inline rstatus_t
msg_handle_response(struct msg *req, struct msg *rsp)
{
    return req->rsp_handler(req, rsp);
}

uint32_t msg_free_queue_size(void);

struct msg *msg_tmo_min(void);
void msg_tmo_insert(struct msg *msg, struct conn *conn);
void msg_tmo_delete(struct msg *msg);

void msg_init(void);
rstatus_t msg_clone(struct msg *src, struct mbuf *mbuf_start, struct msg *target);
void msg_deinit(void);
struct msg *msg_get(struct conn *conn, bool request, int data_store);
void msg_put(struct msg *msg);
uint32_t msg_mbuf_size(struct msg *msg);
uint32_t msg_length(struct msg *msg);
struct msg *msg_get_error(int data_store, dyn_error_t dyn_err, err_t err);
void msg_dump(struct msg *msg);
bool msg_empty(struct msg *msg);
rstatus_t msg_recv(struct context *ctx, struct conn *conn);
rstatus_t msg_send(struct context *ctx, struct conn *conn);
uint32_t msg_alloc_msgs(void);
<<<<<<< HEAD
uint32_t msg_payload_crc32(struct msg *msg);
struct msg *msg_get_rsp_integer(int data_store);
=======
struct mbuf *msg_ensure_mbuf(struct msg *msg, size_t len);
rstatus_t msg_append(struct msg *msg, uint8_t *pos, size_t n);
rstatus_t msg_prepend(struct msg *msg, uint8_t *pos, size_t n);
rstatus_t msg_prepend_format(struct msg *msg, const char *fmt, ...);
>>>>>>> 3dee2682

struct msg *req_get(struct conn *conn);
void req_put(struct msg *msg);
bool req_done(struct conn *conn, struct msg *msg);
bool req_error(struct conn *conn, struct msg *msg);
void req_server_enqueue_imsgq(struct context *ctx, struct conn *conn, struct msg *msg);
void req_server_dequeue_imsgq(struct context *ctx, struct conn *conn, struct msg *msg);
void req_client_enqueue_omsgq(struct context *ctx, struct conn *conn, struct msg *msg);
void req_server_enqueue_omsgq(struct context *ctx, struct conn *conn, struct msg *msg);
void req_client_dequeue_omsgq(struct context *ctx, struct conn *conn, struct msg *msg);
void req_server_dequeue_omsgq(struct context *ctx, struct conn *conn, struct msg *msg);
struct msg *req_recv_next(struct context *ctx, struct conn *conn, bool alloc);
void req_recv_done(struct context *ctx, struct conn *conn, struct msg *msg, struct msg *nmsg);
struct msg *req_send_next(struct context *ctx, struct conn *conn);
void req_send_done(struct context *ctx, struct conn *conn, struct msg *msg);

struct msg *rsp_get(struct conn *conn);
void rsp_put(struct msg *msg);
struct msg *rsp_recv_next(struct context *ctx, struct conn *conn, bool alloc);
void server_rsp_recv_done(struct context *ctx, struct conn *conn, struct msg *msg, struct msg *nmsg);
struct msg *rsp_send_next(struct context *ctx, struct conn *conn);
void rsp_send_done(struct context *ctx, struct conn *conn, struct msg *msg);


/* for dynomite  */
struct msg *dnode_req_get(struct conn *conn);
bool dnode_req_done(struct conn *conn, struct msg *msg);
bool dnode_req_error(struct conn *conn, struct msg *msg);
void dnode_req_peer_enqueue_imsgq(struct context *ctx, struct conn *conn, struct msg *msg);
void dnode_req_peer_dequeue_imsgq(struct context *ctx, struct conn *conn, struct msg *msg);
void dnode_req_client_enqueue_omsgq(struct context *ctx, struct conn *conn, struct msg *msg);
void dnode_req_peer_enqueue_omsgq(struct context *ctx, struct conn *conn, struct msg *msg);
void dnode_req_client_dequeue_omsgq(struct context *ctx, struct conn *conn, struct msg *msg);
void dnode_req_peer_dequeue_omsgq(struct context *ctx, struct conn *conn, struct msg *msg);
struct msg *dnode_req_recv_next(struct context *ctx, struct conn *conn, bool alloc);
void dnode_req_recv_done(struct context *ctx, struct conn *conn, struct msg *msg, struct msg *nmsg);
struct msg *dnode_req_send_next(struct context *ctx, struct conn *conn);
void dnode_req_send_done(struct context *ctx, struct conn *conn, struct msg *msg);

struct msg *dnode_rsp_get(struct conn *conn);
void dnode_rsp_put(struct msg *msg);
struct msg *dnode_rsp_recv_next(struct context *ctx, struct conn *conn, bool alloc);
void dnode_rsp_recv_done(struct context *ctx, struct conn *conn, struct msg *msg, struct msg *nmsg);
struct msg *dnode_rsp_send_next(struct context *ctx, struct conn *conn);
void dnode_rsp_send_done(struct context *ctx, struct conn *conn, struct msg *msg);


void dnode_rsp_gos_syn(struct context *ctx, struct conn *p_conn, struct msg *msg);


void remote_req_forward(struct context *ctx, struct conn *c_conn, struct msg *msg,
		                struct rack *rack, uint8_t *key, uint32_t keylen);
void local_req_forward(struct context *ctx, struct conn *c_conn, struct msg *msg, uint8_t *key, uint32_t keylen);
void dnode_peer_req_forward(struct context *ctx, struct conn *c_conn, struct conn *p_conn,
		                struct msg *msg, struct rack *rack, uint8_t *key, uint32_t keylen);

//void peer_gossip_forward(struct context *ctx, struct conn *conn, int data_store, struct string *data);
void dnode_peer_gossip_forward(struct context *ctx, struct conn *conn, int data_store, struct mbuf *data);

#endif<|MERGE_RESOLUTION|>--- conflicted
+++ resolved
@@ -35,13 +35,11 @@
 typedef void (*msg_parse_t)(struct msg *);
 typedef rstatus_t (*msg_post_splitcopy_t)(struct msg *);
 typedef void (*msg_coalesce_t)(struct msg *r);
-<<<<<<< HEAD
 typedef rstatus_t (*msg_response_handler_t)(struct msg *req, struct msg *rsp);
 typedef uint64_t msgid_t;
-=======
 typedef rstatus_t (*msg_reply_t)(struct msg *r);
 typedef bool (*msg_failure_t)(struct msg *r);
->>>>>>> 3dee2682
+
 
 typedef enum msg_parse_result {
     MSG_PARSE_OK,                         /* parsing ok */
@@ -87,8 +85,8 @@
     MSG_REQ_REDIS_PEXPIREAT,
     MSG_REQ_REDIS_PERSIST,
     MSG_REQ_REDIS_PTTL,
-	MSG_REQ_REDIS_SCAN,
-	MSG_REQ_REDIS_SORT,
+    MSG_REQ_REDIS_SCAN,
+    MSG_REQ_REDIS_SORT,
     MSG_REQ_REDIS_TTL,
     MSG_REQ_REDIS_TYPE,
     MSG_REQ_REDIS_APPEND,                 /* redis requests - string */
@@ -103,7 +101,7 @@
     MSG_REQ_REDIS_INCR,
     MSG_REQ_REDIS_INCRBY,
     MSG_REQ_REDIS_INCRBYFLOAT,
-	MSG_REQ_REDIS_MSET,
+    MSG_REQ_REDIS_MSET,
     MSG_REQ_REDIS_MGET,
     MSG_REQ_REDIS_PSETEX,
     MSG_REQ_REDIS_RESTORE,
@@ -125,7 +123,7 @@
     MSG_REQ_REDIS_HMSET,
     MSG_REQ_REDIS_HSET,
     MSG_REQ_REDIS_HSETNX,
-	MSG_REQ_REDIS_HSCAN,
+    MSG_REQ_REDIS_HSCAN,
     MSG_REQ_REDIS_HVALS,
     MSG_REG_REDIS_KEYS,
     MSG_REG_REDIS_INFO,
@@ -160,7 +158,7 @@
     MSG_REQ_REDIS_SREM,
     MSG_REQ_REDIS_SUNION,
     MSG_REQ_REDIS_SUNIONSTORE,
-	MSG_REQ_REDIS_SSCAN,
+    MSG_REQ_REDIS_SSCAN,
     MSG_REQ_REDIS_ZADD,                   /* redis requests - sorted sets */
     MSG_REQ_REDIS_ZCARD,
     MSG_REQ_REDIS_ZCOUNT,
@@ -177,27 +175,27 @@
     MSG_REQ_REDIS_ZREVRANK,
     MSG_REQ_REDIS_ZSCORE,
     MSG_REQ_REDIS_ZUNIONSTORE,
-	MSG_REQ_REDIS_ZSCAN,
+    MSG_REQ_REDIS_ZSCAN,
     MSG_REQ_REDIS_EVAL,                   /* redis requests - eval */
     MSG_REQ_REDIS_EVALSHA,
     MSG_RSP_REDIS_STATUS,                 /* redis response */
     MSG_RSP_REDIS_INTEGER,
     MSG_RSP_REDIS_BULK,
     MSG_RSP_REDIS_MULTIBULK,
-	MSG_RSP_REDIS_ERROR,
-	MSG_RSP_REDIS_ERROR_ERR,
-	MSG_RSP_REDIS_ERROR_OOM,
-	MSG_RSP_REDIS_ERROR_BUSY,
-	MSG_RSP_REDIS_ERROR_NOAUTH,
-	MSG_RSP_REDIS_ERROR_LOADING,
-	MSG_RSP_REDIS_ERROR_BUSYKEY,
-	MSG_RSP_REDIS_ERROR_MISCONF,
-	MSG_RSP_REDIS_ERROR_NOSCRIPT,
-	MSG_RSP_REDIS_ERROR_READONLY,
-	MSG_RSP_REDIS_ERROR_WRONGTYPE,
-	MSG_RSP_REDIS_ERROR_EXECABORT,
-	MSG_RSP_REDIS_ERROR_MASTERDOWN,
-	MSG_RSP_REDIS_ERROR_NOREPLICAS,
+    MSG_RSP_REDIS_ERROR,
+    MSG_RSP_REDIS_ERROR_ERR,
+    MSG_RSP_REDIS_ERROR_OOM,
+    MSG_RSP_REDIS_ERROR_BUSY,
+    MSG_RSP_REDIS_ERROR_NOAUTH,
+    MSG_RSP_REDIS_ERROR_LOADING,
+    MSG_RSP_REDIS_ERROR_BUSYKEY,
+    MSG_RSP_REDIS_ERROR_MISCONF,
+    MSG_RSP_REDIS_ERROR_NOSCRIPT,
+    MSG_RSP_REDIS_ERROR_READONLY,
+    MSG_RSP_REDIS_ERROR_WRONGTYPE,
+    MSG_RSP_REDIS_ERROR_EXECABORT,
+    MSG_RSP_REDIS_ERROR_MASTERDOWN,
+    MSG_RSP_REDIS_ERROR_NOREPLICAS,
     MSG_SENTINEL
 } msg_type_t;
 
@@ -349,15 +347,13 @@
 rstatus_t msg_recv(struct context *ctx, struct conn *conn);
 rstatus_t msg_send(struct context *ctx, struct conn *conn);
 uint32_t msg_alloc_msgs(void);
-<<<<<<< HEAD
 uint32_t msg_payload_crc32(struct msg *msg);
 struct msg *msg_get_rsp_integer(int data_store);
-=======
 struct mbuf *msg_ensure_mbuf(struct msg *msg, size_t len);
 rstatus_t msg_append(struct msg *msg, uint8_t *pos, size_t n);
 rstatus_t msg_prepend(struct msg *msg, uint8_t *pos, size_t n);
 rstatus_t msg_prepend_format(struct msg *msg, const char *fmt, ...);
->>>>>>> 3dee2682
+
 
 struct msg *req_get(struct conn *conn);
 void req_put(struct msg *msg);

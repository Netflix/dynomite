--- conflicted
+++ resolved
@@ -152,12 +152,8 @@
     CMD_CL_DESCRIBE,  /* cluster_describe */
     CMD_SET_CONSISTENCY,
     CMD_GET_CONSISTENCY,
-<<<<<<< HEAD
-    CMD_TIMEOUT_FACTOR,
-=======
     CMD_GET_TIMEOUT_FACTOR,
     CMD_SET_TIMEOUT_FACTOR,
->>>>>>> a1dacedb
 } stats_cmd_t;
 
 struct stats_metric {

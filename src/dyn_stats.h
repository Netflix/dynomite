/*
 * Dynomite - A thin, distributed replication layer for multi non-distributed storages.
 * Copyright (C) 2014 Netflix, Inc.
 */ 

/*
 * twemproxy - A fast and lightweight proxy for memcached protocol.
 * Copyright (C) 2011 Twitter, Inc.
 *
 * Licensed under the Apache License, Version 2.0 (the "License");
 * you may not use this file except in compliance with the License.
 * You may obtain a copy of the License at
 *
 * http://www.apache.org/licenses/LICENSE-2.0
 *
 * Unless required by applicable law or agreed to in writing, software
 * distributed under the License is distributed on an "AS IS" BASIS,
 * WITHOUT WARRANTIES OR CONDITIONS OF ANY KIND, either express or implied.
 * See the License for the specific language governing permissions and
 * limitations under the License.
 */

#ifndef _DYN_STATS_H_
#define _DYN_STATS_H_

#include <dyn_core.h>

#define STATS_POOL_CODEC(ACTION)                                                                                    \
    /* client behavior */                                                                                           \
    ACTION( client_eof,             STATS_COUNTER,      "# eof on client connections")                              \
    ACTION( client_err,             STATS_COUNTER,      "# errors on client connections")                           \
    ACTION( client_connections,     STATS_GAUGE,        "# active client connections")                              \
    /* pool behavior */                                                                                             \
    ACTION( server_ejects,          STATS_COUNTER,      "# times backend server was ejected")                       \
    /* forwarder behavior */                                                                                        \
    ACTION( forward_error,          STATS_COUNTER,      "# times we encountered a forwarding error")                \
    ACTION( fragments,              STATS_COUNTER,      "# fragments created from a multi-vector request")          \
    ACTION( stats_count,            STATS_COUNTER,      "#stats request")                                           \

#define STATS_SERVER_CODEC(ACTION)                                                                                  \
    /* server behavior */                                                                                           \
    ACTION( server_eof,             STATS_COUNTER,      "# eof on server connections")                              \
    ACTION( server_err,             STATS_COUNTER,      "# errors on server connections")                           \
    ACTION( server_timedout,        STATS_COUNTER,      "# timeouts on server connections")                         \
    ACTION( server_connections,     STATS_GAUGE,        "# active server connections")                              \
    ACTION( server_ejected_at,      STATS_TIMESTAMP,    "timestamp when server was ejected in usec since epoch")    \
    /* data behavior */                                                                                             \
    ACTION( requests,               STATS_COUNTER,      "# requests")                                               \
    ACTION( request_bytes,          STATS_COUNTER,      "total request bytes")                                      \
    ACTION( responses,              STATS_COUNTER,      "# respones")                                               \
    ACTION( response_bytes,         STATS_COUNTER,      "total response bytes")                                     \
    ACTION( in_queue,               STATS_GAUGE,        "# requests in incoming queue")                             \
    ACTION( in_queue_bytes,         STATS_GAUGE,        "current request bytes in incoming queue")                  \
    ACTION( out_queue,              STATS_GAUGE,        "# requests in outgoing queue")                             \
    ACTION( out_queue_bytes,        STATS_GAUGE,        "current request bytes in outgoing queue")                  \


<<<<<<< HEAD
=======
#define STATS_DNODE_CODEC(ACTION)                                                                                    \
    /* client behavior */                                                                                           \
    ACTION( dnode_client_eof,             STATS_COUNTER,      "# eof on dnode client connections")                              \
    ACTION( dnode_client_err,             STATS_COUNTER,      "# errors on dnode client connections")                           \
    ACTION( dnode_client_connections,     STATS_GAUGE,        "# active dnode client connections")                              \
    /* dnode behavior */                                                                                             \
    ACTION( dnode_server_ejects,          STATS_COUNTER,      "# times backend server was ejected")                       \
    /* forwarder behavior */                                                                                        \
    ACTION( dnode_forward_error,          STATS_COUNTER,      "# times we encountered a forwarding error")                \
    ACTION( dnode_fragments,              STATS_COUNTER,      "# fragments created from a multi-vector request")          \

>>>>>>> 7fcbb58e

#define STATS_ADDR      "0.0.0.0"
#define STATS_PORT      22222
#define STATS_INTERVAL  (30 * 1000) /* in msec */

typedef enum stats_type {
    STATS_INVALID,
    STATS_COUNTER,    /* monotonic accumulator */
    STATS_GAUGE,      /* non-monotonic accumulator */
    STATS_TIMESTAMP,  /* monotonic timestamp (in nsec) */
    STATS_STRING,
    STATS_SENTINEL
} stats_type_t;

struct stats_metric {
    stats_type_t  type;         /* type */
    struct string name;         /* name (ref) */
    union {
        int64_t   counter;      /* accumulating counter */
        int64_t   timestamp;    /* monotonic timestamp */
        struct string str;     /* store string value */
    } value;
};

struct stats_dnode {
    struct string name;   /* dnode server name (ref) */
    struct array  metric; /* stats_metric[] for dnode server codec */
};

struct stats_server {
    struct string name;   /* server name (ref) */
    struct array  metric; /* stats_metric[] for server codec */
};

struct stats_pool {
    struct string name;   /* pool name (ref) */
    struct array  metric; /* stats_metric[] for pool codec */
    struct array  server; /* stats_server[] */
};

struct stats_buffer {
    size_t   len;   /* buffer length */
    uint8_t  *data; /* buffer data */
    size_t   size;  /* buffer alloc size */
};

struct stats {
    uint16_t            port;           /* stats monitoring port */
    int                 interval;       /* stats aggregation interval */
    struct string       addr;           /* stats monitoring address */

    int64_t             start_ts;       /* start timestamp of dynomite */
    struct stats_buffer buf;            /* output buffer */

    struct array        current;        /* stats_pool[] (a) */
    struct array        shadow;         /* stats_pool[] (b) */
    struct array        sum;            /* stats_pool[] (c = a + b) */

    pthread_t           tid;            /* stats aggregator thread */
    int                 sd;             /* stats descriptor */

    struct string       service_str;    /* service string */
    struct string       service;        /* service */
    struct string       source_str;     /* source string */
    struct string       source;         /* source */
    struct string       version_str;    /* version string */
    struct string       version;        /* version */
    struct string       uptime_str;     /* uptime string */
    struct string       timestamp_str;  /* timestamp string */

    struct string       datacenter_str;
    struct string       datacenter;

    volatile int        aggregate;      /* shadow (b) aggregate? */
    volatile int        updated;        /* current (a) updated? */
};

#define DEFINE_ACTION(_name, _type, _desc) STATS_POOL_##_name,
typedef enum stats_pool_field {
    STATS_POOL_CODEC(DEFINE_ACTION)
    STATS_POOL_NFIELD
} stats_pool_field_t;
#undef DEFINE_ACTION

#define DEFINE_ACTION(_name, _type, _desc) STATS_SERVER_##_name,
typedef enum stats_server_field {
    STATS_SERVER_CODEC(DEFINE_ACTION)
    STATS_SERVER_NFIELD
} stats_server_field_t;
#undef DEFINE_ACTION

<<<<<<< HEAD
//#define DEFINE_ACTION(_name, _type, _desc) STATS_DNODE_##_name,
//typedef enum stats_dnode_field {
//    STATS_DNODECODEC(DEFINE_ACTION)
//    STATS_DNODE_NFIELD
//} stats_dnode_field_t;
//#undef DEFINE_ACTION



typedef enum stats_cmd {
    STATS_INFO,
    STATS_PING,
    STATS_DESCRIBE
} stats_cmd_t;
=======
>>>>>>> 7fcbb58e


#if defined NC_STATS && NC_STATS == 1

#define stats_pool_incr(_ctx, _pool, _name) do {                        \
    _stats_pool_incr(_ctx, _pool, STATS_POOL_##_name);                  \
} while (0)

#define stats_pool_decr(_ctx, _pool, _name) do {                        \
    _stats_pool_decr(_ctx, _pool, STATS_POOL_##_name);                  \
} while (0)

#define stats_pool_incr_by(_ctx, _pool, _name, _val) do {               \
    _stats_pool_incr_by(_ctx, _pool, STATS_POOL_##_name, _val);         \
} while (0)

#define stats_pool_decr_by(_ctx, _pool, _name, _val) do {               \
    _stats_pool_decr_by(_ctx, _pool, STATS_POOL_##_name, _val);         \
} while (0)

#define stats_pool_set_ts(_ctx, _pool, _name, _val) do {                \
    _stats_pool_set_ts(_ctx, _pool, STATS_POOL_##_name, _val);          \
} while (0)

#define stats_server_incr(_ctx, _server, _name) do {                    \
    _stats_server_incr(_ctx, _server, STATS_SERVER_##_name);            \
} while (0)

#define stats_server_decr(_ctx, _server, _name) do {                    \
    _stats_server_decr(_ctx, _server, STATS_SERVER_##_name);            \
} while (0)

#define stats_server_incr_by(_ctx, _server, _name, _val) do {           \
    _stats_server_incr_by(_ctx, _server, STATS_SERVER_##_name, _val);   \
} while (0)

#define stats_server_decr_by(_ctx, _server, _name, _val) do {           \
    _stats_server_decr_by(_ctx, _server, STATS_SERVER_##_name, _val);   \
} while (0)

#define stats_server_set_ts(_ctx, _server, _name, _val) do {            \
     _stats_server_set_ts(_ctx, _server, STATS_SERVER_##_name, _val);   \
} while (0)


#else

#define stats_pool_incr(_ctx, _pool, _name)

#define stats_pool_decr(_ctx, _pool, _name)

#define stats_pool_incr_by(_ctx, _pool, _name, _val)

#define stats_pool_decr_by(_ctx, _pool, _name, _val)

#define stats_server_incr(_ctx, _server, _name)

#define stats_server_decr(_ctx, _server, _name)

#define stats_server_incr_by(_ctx, _server, _name, _val)

#define stats_server_decr_by(_ctx, _server, _name, _val)

///for dnode
//#define stats_dnode_incr(_ctx, _server, _name)

//#define stats_dnode_decr(_ctx, _server, _name)

//#define stats_dnode_incr_by(_ctx, _server, _name, _val)

//#define stats_dnode_decr_by(_ctx, _server, _name, _val)


#endif

#define stats_enabled   NC_STATS

void stats_describe(void);

void _stats_pool_incr(struct context *ctx, struct server_pool *pool, stats_pool_field_t fidx);
void _stats_pool_decr(struct context *ctx, struct server_pool *pool, stats_pool_field_t fidx);
void _stats_pool_incr_by(struct context *ctx, struct server_pool *pool, stats_pool_field_t fidx, int64_t val);
void _stats_pool_decr_by(struct context *ctx, struct server_pool *pool, stats_pool_field_t fidx, int64_t val);
void _stats_pool_set_ts(struct context *ctx, struct server_pool *pool, stats_pool_field_t fidx, int64_t val);

void _stats_server_incr(struct context *ctx, struct server *server, stats_server_field_t fidx);
void _stats_server_decr(struct context *ctx, struct server *server, stats_server_field_t fidx);
void _stats_server_incr_by(struct context *ctx, struct server *server, stats_server_field_t fidx, int64_t val);
void _stats_server_decr_by(struct context *ctx, struct server *server, stats_server_field_t fidx, int64_t val);
void _stats_server_set_ts(struct context *ctx, struct server *server, stats_server_field_t fidx, int64_t val);

//for dnode
//void _stats_dnode_incr(struct context *ctx, struct server *server, stats_dnode_field_t fidx);
//void _stats_dnode_decr(struct context *ctx, struct server *server, stats_dnode_field_t fidx);
//void _stats_dnode_incr_by(struct context *ctx, struct server *server, stats_dnode_field_t fidx, int64_t val);
//void _stats_dnode_decr_by(struct context *ctx, struct server *server, stats_dnode_field_t fidx, int64_t val);
//void _stats_dnode_set_ts(struct context *ctx, struct server *server, stats_dnode_field_t fidx, int64_t val);


struct stats *stats_create(uint16_t stats_port, char *stats_ip, int stats_interval, char *source, struct array *server_pool);
void stats_destroy(struct stats *stats);
void stats_swap(struct stats *stats);

#endif<|MERGE_RESOLUTION|>--- conflicted
+++ resolved
@@ -55,8 +55,6 @@
     ACTION( out_queue_bytes,        STATS_GAUGE,        "current request bytes in outgoing queue")                  \
 
 
-<<<<<<< HEAD
-=======
 #define STATS_DNODE_CODEC(ACTION)                                                                                    \
     /* client behavior */                                                                                           \
     ACTION( dnode_client_eof,             STATS_COUNTER,      "# eof on dnode client connections")                              \
@@ -68,7 +66,6 @@
     ACTION( dnode_forward_error,          STATS_COUNTER,      "# times we encountered a forwarding error")                \
     ACTION( dnode_fragments,              STATS_COUNTER,      "# fragments created from a multi-vector request")          \
 
->>>>>>> 7fcbb58e
 
 #define STATS_ADDR      "0.0.0.0"
 #define STATS_PORT      22222
@@ -160,23 +157,12 @@
 } stats_server_field_t;
 #undef DEFINE_ACTION
 
-<<<<<<< HEAD
-//#define DEFINE_ACTION(_name, _type, _desc) STATS_DNODE_##_name,
-//typedef enum stats_dnode_field {
-//    STATS_DNODECODEC(DEFINE_ACTION)
-//    STATS_DNODE_NFIELD
-//} stats_dnode_field_t;
-//#undef DEFINE_ACTION
-
-
 
 typedef enum stats_cmd {
     STATS_INFO,
     STATS_PING,
     STATS_DESCRIBE
 } stats_cmd_t;
-=======
->>>>>>> 7fcbb58e
 
 
 #if defined NC_STATS && NC_STATS == 1

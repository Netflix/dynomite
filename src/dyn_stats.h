--- conflicted
+++ resolved
@@ -63,11 +63,7 @@
     ACTION( peer_request_bytes,           STATS_COUNTER,      "total peer request bytes")                                 \
     ACTION( peer_responses,               STATS_COUNTER,      "# peer respones")                                          \
     ACTION( peer_response_bytes,          STATS_COUNTER,      "total peer response bytes")                                \
-<<<<<<< HEAD
-    ACTION( peer_ejected_at,              STATS_TIMESTAMP,    "timestamp when peer was ejected in usec since epoch")      \
-=======
     ACTION( peer_ejected_at,              STATS_TIMESTAMP,    "timestamp when peer was ejected")                               \
->>>>>>> cd5be2ea
     ACTION( peer_ejects,                  STATS_COUNTER,      "# times a peer was ejected")                               \
     ACTION( peer_in_queue,                STATS_GAUGE,        "# local dc peer requests in incoming queue")                        \
     ACTION( remote_peer_in_queue,         STATS_GAUGE,        "# remote dc peer requests in incoming queue")                        \

#include "dyn_core.h"
#include "dyn_server.h"
#include "dyn_dnode_peer.h"

void
init_response_mgr(struct response_mgr *rspmgr, struct msg *msg, bool is_read,
                  uint8_t max_responses, struct conn *conn)
{
    memset(rspmgr, 0, sizeof(struct response_mgr));
    rspmgr->is_read = is_read;
    rspmgr->max_responses = max_responses;
    rspmgr->quorum_responses = max_responses/2 + 1;
    rspmgr->conn = conn;
    rspmgr->msg = msg;
    msg->awaiting_rsps = max_responses;
}

static bool
rspmgr_is_quorum_achieved(struct response_mgr *rspmgr)
{
    if (rspmgr->quorum_responses == 1 &&
            rspmgr->good_responses == rspmgr->quorum_responses)
        return true;
    if (rspmgr->good_responses < rspmgr->quorum_responses)
        return false;

    uint32_t chk0, chk1, chk2;
    chk0 = rspmgr->checksums[0];
    chk1 = rspmgr->checksums[1];
    if (chk0 == chk1)
        return true;
    if (rspmgr->good_responses < 3)
        return false;
    chk2 = rspmgr->checksums[2];
    if ((chk1 == chk2) || (chk0 == chk2))
        return true;
    return false;
}

// Wait for all responses before responding
/*bool
rspmgr_check_is_done(struct response_mgr *rspmgr)
{
    uint8_t pending_responses = rspmgr->max_responses -
                                rspmgr->good_responses -
                                rspmgr->error_responses;
    if (pending_responses) {
        rspmgr->done = false;
    } else
        rspmgr->done = true;
    return rspmgr->done;
}*/

// Wait for only quorum number of responses before responding
bool
rspmgr_check_is_done(struct response_mgr *rspmgr)
{
    uint8_t pending_responses = rspmgr->max_responses -
                                rspmgr->good_responses -
                                rspmgr->error_responses;
    // do the required calculation and tell if we are done here
    if (rspmgr->good_responses >= rspmgr->quorum_responses) {
        // We received enough good responses but do their checksum match?
        if (rspmgr_is_quorum_achieved(rspmgr)) {
            log_info("req %lu quorum achieved", rspmgr->msg->id);
            rspmgr->done = true;
        } else if (pending_responses) {
            // Theres a mismatch in checksum. Wait for any pending responses
            rspmgr->done = false;
        } else {
            // no pending responses, and the checksum do not match.
            rspmgr->done = true;
        }
    } else if ((pending_responses + rspmgr->good_responses) <
                                                       rspmgr->quorum_responses) {
        // Even if we receive all the pending responses, still we do not form
        // a quorum, So decision is done, no quorum possible
        rspmgr->done = true;
    }
    return rspmgr->done;
}

static void
rspmgr_incr_non_quorum_responses_stats(struct response_mgr *rspmgr)
{
    if (rspmgr->is_read)
        stats_pool_incr(conn_to_ctx(rspmgr->conn),
                        client_non_quorum_r_responses);
    else
        stats_pool_incr(conn_to_ctx(rspmgr->conn),
                        client_non_quorum_w_responses);

}

struct msg*
rspmgr_get_response(struct response_mgr *rspmgr)
{
    // no quorum possible
    if (rspmgr->good_responses < rspmgr->quorum_responses) {
        ASSERT(rspmgr->err_rsp);
        rspmgr_incr_non_quorum_responses_stats(rspmgr);
        log_error("req: %lu return non quorum error rsp %p good rsp:%u quorum: %u",
                  rspmgr->msg->id, rspmgr->err_rsp, rspmgr->good_responses,
                  rspmgr->quorum_responses);
        if (log_loggable(LOG_INFO))
            msg_dump(rspmgr->err_rsp);
        return rspmgr->err_rsp;
    }

    uint32_t chk0, chk1, chk2;
    chk0 = rspmgr->checksums[0];
    chk1 = rspmgr->checksums[1];
    if (chk0 == chk1) {
        return rspmgr->responses[0];
    } else if (rspmgr->good_responses == 3) {
        chk2 = rspmgr->checksums[2];
        if (chk1 == chk2)
            return rspmgr->responses[1];
        else if (chk0 == chk2)
            return rspmgr->responses[0];
    }
    rspmgr_incr_non_quorum_responses_stats(rspmgr);
    if (log_loggable(LOG_DEBUG)) {
        log_error("Request: ");
        msg_dump(rspmgr->msg);
    }
    if (log_loggable(LOG_VVERB)) {
        log_error("Respone 0: ");
        msg_dump(rspmgr->responses[0]);
        log_error("Respone 1: ");
        msg_dump(rspmgr->responses[1]);
        if (rspmgr->good_responses == 3) {
            log_error("Respone 2: ");
            msg_dump(rspmgr->responses[2]);
        }
    }
    if (rspmgr->msg->consistency == DC_QUORUM) {
        log_info("none of the responses match, returning first");
        return rspmgr->responses[0];
    } else {
        log_info("none of the responses match, returning error");
<<<<<<< HEAD
        struct msg *rsp = msg_get(rspmgr->conn, false, rspmgr->conn->data_store,
                                  __FUNCTION__);
=======
        struct msg *rsp = msg_get(rspmgr->conn, false, __FUNCTION__);
>>>>>>> cd5be2ea
        rsp->error = 1;
        rsp->err = NO_QUORUM_ACHIEVED;
        rsp->dyn_error = NO_QUORUM_ACHIEVED;
        ASSERT(rspmgr->err_rsp == NULL);
        rspmgr->err_rsp = rsp;
        rspmgr->error_responses++;
        return rsp;
    }
}

void
rspmgr_free_other_responses(struct response_mgr *rspmgr, struct msg *dont_free)
{
    int i;
    for (i = 0; i < rspmgr->good_responses; i++) {
        if (dont_free && (rspmgr->responses[i] == dont_free))
            continue;
        rsp_put(rspmgr->responses[i]);
    }
    if (rspmgr->err_rsp) {
        if (dont_free && (dont_free == rspmgr->err_rsp))
            return;
        rsp_put(rspmgr->err_rsp);
    }
}

rstatus_t
rspmgr_submit_response(struct response_mgr *rspmgr, struct msg*rsp)
{
    log_info("req %d submitting response %d awaiting_rsps %d",
              rspmgr->msg->id, rsp->id, rspmgr->msg->awaiting_rsps);
    if (rsp->error) {
        log_debug(LOG_VERB, "Received error response %d:%d for req %d:%d",
                  rsp->id, rsp->parent_id, rspmgr->msg->id, rspmgr->msg->parent_id);
        rspmgr->error_responses++;
        if (rspmgr->err_rsp == NULL)
            rspmgr->err_rsp = rsp;
        else
            rsp_put(rsp);
    } else {
        rspmgr->checksums[rspmgr->good_responses] = msg_payload_crc32(rsp);
        log_debug(LOG_VERB, "Good response %d:%d checksum %u", rsp->id,
                  rsp->parent_id, rspmgr->checksums[rspmgr->good_responses]);
        rspmgr->responses[rspmgr->good_responses++] =  rsp;
    }
    msg_decr_awaiting_rsps(rspmgr->msg);
    return DN_OK;
}<|MERGE_RESOLUTION|>--- conflicted
+++ resolved
@@ -139,12 +139,7 @@
         return rspmgr->responses[0];
     } else {
         log_info("none of the responses match, returning error");
-<<<<<<< HEAD
-        struct msg *rsp = msg_get(rspmgr->conn, false, rspmgr->conn->data_store,
-                                  __FUNCTION__);
-=======
         struct msg *rsp = msg_get(rspmgr->conn, false, __FUNCTION__);
->>>>>>> cd5be2ea
         rsp->error = 1;
         rsp->err = NO_QUORUM_ACHIEVED;
         rsp->dyn_error = NO_QUORUM_ACHIEVED;

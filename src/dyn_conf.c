/*
 * Dynomite - A thin, distributed replication layer for multi non-distributed storages.
 * Copyright (C) 2014 Netflix, Inc.
 */ 


/*
 * twemproxy - A fast and lightweight proxy for memcached protocol.
 * Copyright (C) 2011 Twitter, Inc.
 *
 * Licensed under the Apache License, Version 2.0 (the "License");
 * you may not use this file except in compliance with the License.
 * You may obtain a copy of the License at
 *
 * http://www.apache.org/licenses/LICENSE-2.0
 *
 * Unless required by applicable law or agreed to in writing, software
 * distributed under the License is distributed on an "AS IS" BASIS,
 * WITHOUT WARRANTIES OR CONDITIONS OF ANY KIND, either express or implied.
 * See the License for the specific language governing permissions and
 * limitations under the License.
 */

#include "dyn_core.h"
#include "dyn_conf.h"
#include "dyn_server.h"
#include "dyn_dnode_peer.h"

#include "dyn_token.h"
#include "proto/dyn_proto.h"

#define DEFINE_ACTION(_hash, _name) string(#_name),
static struct string hash_strings[] = {
    HASH_CODEC( DEFINE_ACTION )
    null_string
};
#undef DEFINE_ACTION

#define DEFINE_ACTION(_hash, _name) hash_##_name,
static hash_t hash_algos[] = {
    HASH_CODEC( DEFINE_ACTION )
    NULL
};
#undef DEFINE_ACTION

#define DEFINE_ACTION(_dist, _name) string(#_name),
static struct string dist_strings[] = {
    DIST_CODEC( DEFINE_ACTION )
    null_string
};
#undef DEFINE_ACTION

#define CONF_OK             (void *) NULL
#define CONF_ERROR          (void *) "has an invalid value"
#define CONF_ROOT_DEPTH     1
#define CONF_MAX_DEPTH      CONF_ROOT_DEPTH + 1
#define CONF_DEFAULT_ARGS       3
#define CONF_UNSET_NUM  0
#define CONF_UNSET_PTR  NULL
#define CONF_DEFAULT_SERVERS    8
#define CONF_UNSET_HASH (hash_type_t) -1
#define CONF_UNSET_DIST (dist_type_t) -1

#define CONF_DEFAULT_HASH                    HASH_MURMUR
#define CONF_DEFAULT_DIST                    DIST_VNODE
#define CONF_DEFAULT_TIMEOUT                 5000
#define CONF_DEFAULT_LISTEN_BACKLOG          512
#define CONF_DEFAULT_CLIENT_CONNECTIONS      0
#define CONF_DEFAULT_DATASTORE				 DATA_REDIS
#define CONF_DEFAULT_PRECONNECT              true
#define CONF_DEFAULT_AUTO_EJECT_HOSTS        true
#define CONF_DEFAULT_SERVER_RETRY_TIMEOUT    10 * 1000      /* in msec */
#define CONF_DEFAULT_SERVER_FAILURE_LIMIT    3
#define CONF_DEFAULT_SERVER_CONNECTIONS      1
#define CONF_DEFAULT_KETAMA_PORT             11211

#define CONF_DEFAULT_SEEDS                   5
#define CONF_DEFAULT_DYN_READ_TIMEOUT        10000
#define CONF_DEFAULT_DYN_WRITE_TIMEOUT       10000
#define CONF_DEFAULT_DYN_CONNECTIONS         100
#define CONF_DEFAULT_VNODE_TOKENS            1
#define CONF_DEFAULT_GOS_INTERVAL            30000  //in millisec

#define CONF_STR_NONE                        "none"
#define CONF_STR_DC                          "datacenter"
#define CONF_STR_RACK                        "rack"
#define CONF_STR_ALL                         "all"


#define CONF_DEFAULT_RACK                    "localrack"
#define CONF_DEFAULT_DC                      "localdc"
#define CONF_DEFAULT_SECURE_SERVER_OPTION    CONF_STR_NONE

#define CONF_DEFAULT_SEED_PROVIDER           "simple_provider"

#define PEM_KEY_FILE      "conf/dynomite.pem"
#define RECON_KEY_FILE    "conf/recon_key.pem"
#define RECON_IV_FILE     "conf/recon_iv.pem"

data_store_t g_data_store = CONF_DEFAULT_DATASTORE;
struct command {
    struct string name;
    char          *(*set)(struct conf *cf, struct command *cmd, void *data);
    int           offset;
};

static rstatus_t
conf_server_init(struct conf_server *cs)
{
    string_init(&cs->pname);
    string_init(&cs->name);
    string_init(&cs->rack);
    string_init(&cs->dc);

    rstatus_t status = array_init(&cs->tokens, CONF_DEFAULT_VNODE_TOKENS,
                        sizeof(struct dyn_token));
    if (status != DN_OK) {
        string_deinit(&cs->pname);
        string_deinit(&cs->name);
        string_deinit(&cs->rack);
        string_deinit(&cs->dc);
        return status;
    }

    cs->port = 0;
    cs->weight = 0;

    memset(&cs->info, 0, sizeof(cs->info));

    cs->valid = 0;
    cs->is_secure = 0;

    log_debug(LOG_VVERB, "init conf server %p", cs);
    return DN_OK;
}

static void
conf_server_deinit(struct conf_server *cs)
{
    string_deinit(&cs->pname);
    string_deinit(&cs->name);
    string_deinit(&cs->rack);
    string_deinit(&cs->dc);
    array_deinit(&cs->tokens);
    cs->valid = 0;
    log_debug(LOG_VVERB, "deinit conf server %p", cs);
}

// copy from struct conf_server to struct server
static rstatus_t
conf_datastore_transform(struct datastore *s, struct conf_server *cs)
{
    ASSERT(cs->valid);
    ASSERT(s != NULL);
    s->owner = NULL;
    s->endpoint.pname = cs->pname;
    s->name = cs->name;
    s->endpoint.port = (uint16_t)cs->port;
    s->endpoint.weight = (uint32_t)cs->weight;

    s->endpoint.family = cs->info.family;
    s->endpoint.addrlen = cs->info.addrlen;
    s->endpoint.addr = (struct sockaddr *)&cs->info.addr;

    s->ns_conn_q = 0;
    TAILQ_INIT(&s->s_conn_q);

<<<<<<< HEAD
    s->next_retry_us = 0LL;
=======
    s->next_retry_us = 0ULL;
>>>>>>> cd5be2ea
    s->reconnect_backoff_sec = 1LL;
    s->failure_count = 0;

    log_debug(LOG_VERB, "transform to server '%.*s'",
              s->endpoint.pname.len, s->endpoint.pname.data);

    return DN_OK;
}

// Copy seed struct conf_server to struct server
rstatus_t
conf_seed_each_transform(void *elem, void *data)
{
    struct conf_server *cseed = elem;
    struct array *seeds = data;
    struct node *s;

    ASSERT(cseed->valid);

    s = array_push(seeds);
    ASSERT(s != NULL);

    s->idx = array_idx(seeds, s);
    s->owner = NULL;
    s->endpoint.pname = cseed->pname;

    s->state = NORMAL;//assume peers are normal initially

    uint8_t *p = cseed->name.data + cseed->name.len - 1;
    uint8_t *start = cseed->name.data;
    string_copy(&s->name, start, dn_strrchr(p, start, ':') - start);

    s->rack = cseed->rack;
    s->dc = cseed->dc;
    //string_copy(&s->dc, cseed->dc.data, cseed->dc.len);

    s->is_local = false;
    //TODO-jeb need to copy over tokens, not sure if this is good enough
    s->tokens = cseed->tokens;

    s->endpoint.port = (uint16_t)cseed->port;
    s->endpoint.weight = (uint32_t)cseed->weight;
    s->endpoint.family = cseed->info.family;
    s->endpoint.addrlen = cseed->info.addrlen;
    s->endpoint.addr = (struct sockaddr *)&cseed->info.addr;

    s->ns_conn_q = 0;
    TAILQ_INIT(&s->s_conn_q);

<<<<<<< HEAD
    s->next_retry_us = 0LL;
=======
    s->next_retry_us = 0ULL;
>>>>>>> cd5be2ea
    s->reconnect_backoff_sec = 1LL;
    s->failure_count = 0;

    s->processed = 0;
    s->is_seed = 1;
    s->is_secure = cseed->is_secure;

    log_debug(LOG_VERB, "transform to seed peer %"PRIu32" '%.*s'",
              s->idx, s->endpoint.pname.len, s->endpoint.pname.data);

    return DN_OK;
}

//TODOs: make sure to do a mem release for all these
static rstatus_t
conf_pool_init(struct conf_pool *cp, struct string *name)
{
    rstatus_t status;
    memset(cp, 0, sizeof(*cp));

    string_init(&cp->name);

    string_init(&cp->listen.pname);
    string_init(&cp->listen.name);

    string_init(&cp->rack);

    cp->listen.port = 0;
    memset(&cp->listen.info, 0, sizeof(cp->listen.info));
    cp->listen.valid = 0;

    cp->hash = CONF_UNSET_HASH;
    string_init(&cp->hash_tag);
    cp->distribution = CONF_UNSET_DIST;

    cp->timeout = CONF_UNSET_NUM;
    cp->backlog = CONF_UNSET_NUM;

    cp->client_connections = CONF_UNSET_NUM;

    cp->data_store = CONF_UNSET_NUM;
    cp->preconnect = CONF_UNSET_NUM;
    cp->auto_eject_hosts = CONF_UNSET_NUM;
    cp->server_connections = CONF_UNSET_NUM;
    cp->server_retry_timeout_ms = CONF_UNSET_NUM;
    cp->server_failure_limit = CONF_UNSET_NUM;

    //initialization for dynomite
    string_init(&cp->dyn_seed_provider);
    string_init(&cp->dyn_listen.pname);
    string_init(&cp->dyn_listen.name);
    string_init(&cp->secure_server_option);
    string_init(&cp->read_consistency);
    string_init(&cp->write_consistency);
    string_init(&cp->pem_key_file);
    string_init(&cp->recon_key_file);
    string_init(&cp->recon_iv_file);
    string_init(&cp->dc);
    string_init(&cp->env);
    cp->dyn_listen.port = 0;
    memset(&cp->dyn_listen.info, 0, sizeof(cp->dyn_listen.info));
    cp->dyn_listen.valid = 0;

    cp->dyn_read_timeout = CONF_UNSET_NUM;
    cp->dyn_write_timeout = CONF_UNSET_NUM;
    cp->dyn_port = CONF_UNSET_NUM;
    cp->dyn_connections = CONF_UNSET_NUM;

    cp->gos_interval = CONF_UNSET_NUM;

    cp->conn_msg_rate = CONF_UNSET_NUM;

    array_null(&cp->dyn_seeds);

    cp->valid = 0;

    status = string_duplicate(&cp->name, name);
    if (status != DN_OK) {
        return status;
    }

    cp->conf_datastore = NULL;

    status = array_init(&cp->dyn_seeds, CONF_DEFAULT_SEEDS,
                        sizeof(struct conf_server));
    if (status != DN_OK) {
        string_deinit(&cp->name);
        return status;
    }

    status = array_init(&cp->tokens, CONF_DEFAULT_VNODE_TOKENS,
                        sizeof(struct dyn_token));
    if (status != DN_OK) {
        string_deinit(&cp->name);
        array_deinit(&cp->dyn_seeds);
        return status;
    }

    log_debug(LOG_VVERB, "init conf pool %p, '%.*s'", cp, name->len, name->data);

    return DN_OK;
}

static void
conf_pool_deinit(struct conf_pool *cp)
{
    string_deinit(&cp->name);

    string_deinit(&cp->listen.pname);
    string_deinit(&cp->listen.name);

    conf_server_deinit(cp->conf_datastore);
    dn_free(cp->conf_datastore);
    cp->conf_datastore = NULL;

    //deinit dynomite
    string_deinit(&cp->dyn_seed_provider);
    string_deinit(&cp->dyn_listen.pname);
    string_deinit(&cp->dyn_listen.name);
    string_deinit(&cp->secure_server_option);
    string_deinit(&cp->read_consistency);
    string_deinit(&cp->write_consistency);
    string_deinit(&cp->pem_key_file);
    string_deinit(&cp->recon_key_file);
    string_deinit(&cp->recon_iv_file);
    string_deinit(&cp->dc);
    string_deinit(&cp->env);

    if (array_n(&cp->dyn_seeds) != 0)
       array_deinit(&cp->dyn_seeds);

    array_deinit(&cp->tokens);

    log_debug(LOG_VVERB, "deinit conf pool %p", cp);
}

static secure_server_option_t
get_secure_server_option(struct string option)
{
    if (dn_strcmp(option.data, CONF_STR_NONE) == 0) {
        return SECURE_OPTION_NONE;
    }
    if (dn_strcmp(option.data, CONF_STR_RACK) == 0) {
        return SECURE_OPTION_RACK;
    }
    if (dn_strcmp(option.data, CONF_STR_DC) == 0) {
        return SECURE_OPTION_DC;
    }
    if (dn_strcmp(option.data, CONF_STR_ALL) == 0) {
        return SECURE_OPTION_ALL;
    }
    return SECURE_OPTION_NONE;
}

rstatus_t
conf_pool_transform(struct server_pool *sp, struct conf_pool *cp)
{
    rstatus_t status;
    ASSERT(cp->valid);

    memset(sp, 0, sizeof(struct server_pool));

    sp->ctx = NULL;
    sp->p_conn = NULL;
    sp->dn_conn_q = 0;
    TAILQ_INIT(&sp->c_conn_q);

    array_null(&sp->datacenters);
    /* sp->ncontinuum = 0; */
    /* sp->nserver_continuum = 0; */
    /* sp->continuum = NULL; */
    sp->nlive_server = 0;
    sp->next_rebuild = 0ULL;

    sp->name = cp->name;
    sp->proxy_endpoint.pname = cp->listen.pname;
    sp->proxy_endpoint.port = (uint16_t)cp->listen.port;

    sp->proxy_endpoint.family = cp->listen.info.family;
    sp->proxy_endpoint.addrlen = cp->listen.info.addrlen;
    sp->proxy_endpoint.addr = (struct sockaddr *)&cp->listen.info.addr;

    sp->key_hash_type = cp->hash;
    sp->key_hash = hash_algos[cp->hash];
    sp->dist_type = cp->distribution;
    sp->hash_tag = cp->hash_tag;

    g_data_store = cp->data_store;
    if ((g_data_store != DATA_REDIS) &&
        (g_data_store != DATA_MEMCACHE)) {
        log_error("Invalid datastore in conf file");
        return DN_ERROR;
    }
    set_datastore_ops();
    sp->timeout = cp->timeout;
    sp->backlog = cp->backlog;

    sp->client_connections = (uint32_t)cp->client_connections;

    sp->server_connections = (uint32_t)cp->server_connections;
    sp->server_retry_timeout_ms = cp->server_retry_timeout_ms;
    sp->server_failure_limit = (uint32_t)cp->server_failure_limit;
    sp->auto_eject_hosts = cp->auto_eject_hosts ? 1 : 0;
    sp->preconnect = cp->preconnect ? 1 : 0;

    sp->datastore = dn_zalloc(sizeof(*sp->datastore));
    status = conf_datastore_transform(sp->datastore, cp->conf_datastore);
    if (status != DN_OK) {
        return status;
    }
    sp->datastore->owner = sp;
	log_debug(LOG_DEBUG, "init datastore in pool '%.*s'",
			  sp->name.len, sp->name.data);

    /* dynomite init */
    sp->seed_provider = cp->dyn_seed_provider;
    sp->dnode_proxy_endpoint.pname = cp->dyn_listen.pname;
    sp->dnode_proxy_endpoint.port = (uint16_t)cp->dyn_listen.port;
    sp->dnode_proxy_endpoint.family = cp->dyn_listen.info.family;
    sp->dnode_proxy_endpoint.addrlen = cp->dyn_listen.info.addrlen;
    sp->dnode_proxy_endpoint.addr = (struct sockaddr *)&cp->dyn_listen.info.addr;
    sp->peer_connections = (uint32_t)cp->dyn_connections;
    sp->rack = cp->rack;
    sp->dc = cp->dc;
    sp->tokens = cp->tokens;
    sp->env = cp->env;

    sp->secure_server_option = get_secure_server_option(cp->secure_server_option);
    sp->pem_key_file = cp->pem_key_file;
    sp->recon_key_file = cp->recon_key_file;
    sp->recon_iv_file = cp->recon_iv_file;

    array_null(&sp->seeds);
    array_null(&sp->peers);
    array_init(&sp->datacenters, 1, sizeof(struct datacenter));
    sp->conf_pool = cp;

    /* gossip */
    sp->g_interval = cp->gos_interval;

    set_msgs_per_sec(cp->conn_msg_rate);

    log_debug(LOG_VERB, "transform to pool '%.*s'", sp->name.len, sp->name.data);

    return DN_OK;
}

static void
conf_dump(struct conf *cf)
{
    uint32_t j;
    struct string *s;

    log_debug(LOG_VVERB, "pool in configuration file '%s'", cf->fname);

    struct conf_pool *cp = &cf->pool;

    log_debug(LOG_VVERB, "%.*s", cp->name.len, cp->name.data);
    log_debug(LOG_VVERB, "  listen: %.*s",
            cp->listen.pname.len, cp->listen.pname.data);
    log_debug(LOG_VVERB, "  timeout: %d", cp->timeout);
    log_debug(LOG_VVERB, "  backlog: %d", cp->backlog);
    log_debug(LOG_VVERB, "  hash: %d", cp->hash);
    log_debug(LOG_VVERB, "  hash_tag: \"%.*s\"", cp->hash_tag.len,
            cp->hash_tag.data);
    log_debug(LOG_VVERB, "  distribution: %d", cp->distribution);
    log_debug(LOG_VVERB, "  client_connections: %d",
            cp->client_connections);
    const char * temp_log = "unknown";
    if(g_data_store == DATA_REDIS){
        temp_log = "redis";
    }
    else if(g_data_store == DATA_MEMCACHE){
        temp_log = "memcache";
    }
    log_debug(LOG_VVERB, "  data_store: %d (%s)", g_data_store, temp_log);
    log_debug(LOG_VVERB, "  preconnect: %d", cp->preconnect);
    log_debug(LOG_VVERB, "  auto_eject_hosts: %d", cp->auto_eject_hosts);
    log_debug(LOG_VVERB, "  server_connections: %d",
            cp->server_connections);
    log_debug(LOG_VVERB, "  server_retry_timeout: %d (msec)",
            cp->server_retry_timeout_ms);
    log_debug(LOG_VVERB, "  server_failure_limit: %d",
            cp->server_failure_limit);

    log_debug(LOG_VVERB, "  datastore: ");
    log_debug(LOG_VVERB, "    %.*s",
            cp->conf_datastore->name.len, cp->conf_datastore->name.data);

    log_debug(LOG_VVERB, "  dyn_seed_provider: \"%.*s\"", cp->dyn_seed_provider.len, cp->dyn_seed_provider.data);

    uint32_t nseeds = array_n(&cp->dyn_seeds);
    log_debug(LOG_VVERB, "  dyn_seeds: %"PRIu32"", nseeds);
    for (j = 0; j < nseeds; j++) {
        s = array_get(&cp->dyn_seeds, j);
        log_debug(LOG_VVERB, "    %.*s", s->len, s->data);
    }

    log_debug(LOG_VVERB, "  env: %.*s", cp->env.len, cp->env.data);
    log_debug(LOG_VVERB, "  rack: %.*s", cp->rack.len, cp->rack.data);
    log_debug(LOG_VVERB, "  dc: %.*s", cp->dc.len, cp->dc.data);

    log_debug(LOG_VVERB, "  dyn_listen: %.*s",
            cp->dyn_listen.pname.len, cp->dyn_listen.pname.data);
    log_debug(LOG_VVERB, "  dyn_read_timeout: %d", cp->dyn_read_timeout);
    log_debug(LOG_VVERB, "  dyn_write_timeout: %d", cp->dyn_write_timeout);
    log_debug(LOG_VVERB, "  dyn_connections: %d", cp->dyn_connections);

    log_debug(LOG_VVERB, "  gos_interval: %d", cp->gos_interval);
    log_debug(LOG_VVERB, "  conn_msg_rate: %d", cp->conn_msg_rate);

    log_debug(LOG_VVERB, "  secure_server_option: \"%.*s\"",
            cp->secure_server_option.len,
            cp->secure_server_option.data);

    log_debug(LOG_VVERB, "  read_consistency: \"%.*s\"",
            cp->read_consistency.len,
            cp->read_consistency.data);

    log_debug(LOG_VVERB, "  write_consistency: \"%.*s\"",
            cp->write_consistency.len,
            cp->write_consistency.data);

    log_debug(LOG_VVERB, "  dc: \"%.*s\"", cp->dc.len, cp->dc.data);
}

static rstatus_t
conf_yaml_init(struct conf *cf)
{
    int rv;

    ASSERT(!cf->valid_parser);

    rv = fseek(cf->fh, 0L, SEEK_SET);
    if (rv < 0) {
        log_error("conf: failed to seek to the beginning of file '%s': %s",
                  cf->fname, strerror(errno));
        return DN_ERROR;
    }

    rv = yaml_parser_initialize(&cf->parser);
    if (!rv) {
        log_error("conf: failed (err %d) to initialize yaml parser",
                  cf->parser.error);
        return DN_ERROR;
    }

    yaml_parser_set_input_file(&cf->parser, cf->fh);
    cf->valid_parser = 1;

    return DN_OK;
}

static void
conf_yaml_deinit(struct conf *cf)
{
    if (cf->valid_parser) {
        yaml_parser_delete(&cf->parser);
        cf->valid_parser = 0;
    }
}

static rstatus_t
conf_token_next(struct conf *cf)
{
    int rv;

    ASSERT(cf->valid_parser && !cf->valid_token);

    rv = yaml_parser_scan(&cf->parser, &cf->token);
    if (!rv) {
        log_error("conf: failed (err %d) to scan next token", cf->parser.error);
        return DN_ERROR;
    }
    cf->valid_token = 1;

    return DN_OK;
}

static void
conf_token_done(struct conf *cf)
{
    ASSERT(cf->valid_parser);

    if (cf->valid_token) {
        yaml_token_delete(&cf->token);
        cf->valid_token = 0;
    }
}

static rstatus_t
conf_event_next(struct conf *cf)
{
    int rv;

    ASSERT(cf->valid_parser && !cf->valid_event);

    rv = yaml_parser_parse(&cf->parser, &cf->event);
    if (!rv) {
        log_error("conf: failed (err %d) to get next event", cf->parser.error);
        return DN_ERROR;
    }
    cf->valid_event = 1;

    return DN_OK;
}

static void
conf_event_done(struct conf *cf)
{
    if (cf->valid_event) {
        yaml_event_delete(&cf->event);
        cf->valid_event = 0;
    }
}

static rstatus_t
conf_push_scalar(struct conf *cf)
{
    rstatus_t status;
    struct string *value;
    uint8_t *scalar;
    uint32_t scalar_len;

    scalar = cf->event.data.scalar.value;
    scalar_len = (uint32_t)cf->event.data.scalar.length;
    if (scalar_len == 0) {
    	return DN_ERROR;
    }
    log_debug(LOG_VVERB, "push '%.*s'", scalar_len, scalar);

    value = array_push(&cf->arg);
    if (value == NULL) {
        return DN_ENOMEM;
    }
    string_init(value);

    status = string_copy(value, scalar, scalar_len);
    if (status != DN_OK) {
        array_pop(&cf->arg);
        return status;
    }

    return DN_OK;
}

static void
conf_pop_scalar(struct conf *cf)
{
    struct string *value;

    value = array_pop(&cf->arg);
    log_debug(LOG_VVERB, "pop '%.*s'", value->len, value->data);
    string_deinit(value);
}

static char *
conf_set_string(struct conf *cf, struct command *cmd, void *conf)
{
    rstatus_t status;
    uint8_t *p;
    struct string *field, *value;

    p = conf;
    field = (struct string *)(p + cmd->offset);

    if (field->data != CONF_UNSET_PTR) {
        return "is a duplicate";
    }

    value = array_top(&cf->arg);

    status = string_duplicate(field, value);
    if (status != DN_OK) {
        return CONF_ERROR;
    }

    return CONF_OK;
}

static char *
conf_set_listen(struct conf *cf, struct command *cmd, void *conf)
{
    rstatus_t status;
    struct string *value;
    struct conf_listen *field;
    uint8_t *p, *name;
    uint32_t namelen;

    p = conf;
    field = (struct conf_listen *)(p + cmd->offset);

    if (field->valid == 1) {
        return "is a duplicate";
    }

    value = array_top(&cf->arg);

    status = string_duplicate(&field->pname, value);
    if (status != DN_OK) {
        return CONF_ERROR;
    }

    if (value->data[0] == '/') {
        name = value->data;
        namelen = value->len;
    } else {
        uint8_t *q, *start, *port;
        uint32_t portlen;

        /* parse "hostname:port" from the end */
        p = value->data + value->len - 1;
        start = value->data;
        q = dn_strrchr(p, start, ':');
        if (q == NULL) {
            return "has an invalid \"hostname:port\" format string";
        }

        port = q + 1;
        portlen = (uint32_t)(p - port + 1);

        p = q - 1;

        name = start;
        namelen = (uint32_t)(p - start + 1);

        field->port = dn_atoi(port, portlen);
        if (field->port < 0 || !dn_valid_port(field->port)) {
            return "has an invalid port in \"hostname:port\" format string";
        }
    }

    status = string_copy(&field->name, name, namelen);
    if (status != DN_OK) {
        return CONF_ERROR;
    }

    status = dn_resolve(&field->name, field->port, &field->info);
    if (status != DN_OK) {
        return CONF_ERROR;
    }

    field->valid = 1;

    return CONF_OK;
}

/* Parses servers: from yaml */
static char *
conf_add_server(struct conf *cf, struct command *cmd, void *conf)
{
    rstatus_t status;
    struct string *value;
    struct conf_server *field;
    uint8_t *p, *q, *start;
    uint8_t *pname, *addr, *port, *weight, *name;
    uint32_t k, delimlen, pnamelen, addrlen, portlen, weightlen, namelen;
    struct string address;
    char delim[] = " ::";

    string_init(&address);
    p = conf;
    struct conf_server **pfield = (struct conf_server **)(p + cmd->offset);
    ASSERT(*pfield == NULL);
    *pfield = (struct conf_server *)dn_zalloc(sizeof(struct conf_server));
    field = *pfield;
    status = conf_server_init(field);
    if (status != DN_OK) {
        dn_free(*pfield);
        *pfield = NULL;
        return CONF_ERROR;
    }

    value = array_top(&cf->arg);

    /* parse "hostname:port:weight [name]" or "/path/unix_socket:weight [name]" from the end */
    p = value->data + value->len - 1;
    start = value->data;
    addr = NULL;
    addrlen = 0;
    weight = NULL;
    weightlen = 0;
    port = NULL;
    portlen = 0;
    name = NULL;
    namelen = 0;

    delimlen = value->data[0] == '/' ? 2 : 3;

    for (k = 0; k < sizeof(delim); k++) {
        q = dn_strrchr(p, start, delim[k]);
        if (q == NULL) {
            if (k == 0) {
                /*
                 * name in "hostname:port:weight [name]" format string is
                 * optional
                 */
                continue;
            }
            break;
        }

        switch (k) {
        case 0:
            name = q + 1;
            namelen = (uint32_t)(p - name + 1);
            break;

        case 1:
            weight = q + 1;
            weightlen = (uint32_t)(p - weight + 1);
            break;

        case 2:
            port = q + 1;
            portlen = (uint32_t)(p - port + 1);
            break;

        default:
            NOT_REACHED();
        }

        p = q - 1;
    }

    if (k != delimlen) {
        return "has an invalid \"hostname:port:weight [name]\"or \"/path/unix_socket:weight [name]\" format string";
    }

    pname = value->data;
    pnamelen = namelen > 0 ? value->len - (namelen + 1) : value->len;
    status = string_copy(&field->pname, pname, pnamelen);
    if (status != DN_OK) {
        dn_free(*pfield);
        *pfield = NULL;
        return CONF_ERROR;
    }

    addr = start;
    addrlen = (uint32_t)(p - start + 1);

    field->weight = dn_atoi(weight, weightlen);
    if (field->weight < 0) {
        return "has an invalid weight in \"hostname:port:weight [name]\" format string";
    }

    if (value->data[0] != '/') {
        field->port = dn_atoi(port, portlen);
        if (field->port < 0 || !dn_valid_port(field->port)) {
            return "has an invalid port in \"hostname:port:weight [name]\" format string";
        }
    }

    if (name == NULL) {
        /*
         * To maintain backward compatibility with libmemcached, we don't
         * include the port as the part of the input string to the consistent
         * hashing algorithm, when it is equal to 11211.
         */
        if (field->port == CONF_DEFAULT_KETAMA_PORT) {
            name = addr;
            namelen = addrlen;
        } else {
            name = addr;
            namelen = addrlen + 1 + portlen;
        }
    }

    status = string_copy(&field->name, name, namelen);
    if (status != DN_OK) {
        return CONF_ERROR;
    }

    status = string_copy(&address, addr, addrlen);
    if (status != DN_OK) {
        return CONF_ERROR;
    }


    status = dn_resolve(&address, field->port, &field->info);
    if (status != DN_OK) {
        string_deinit(&address);
        return CONF_ERROR;
    }

    string_deinit(&address);
    field->valid = 1;

    return CONF_OK;
}


/*
 * Well, this just blows. Copied from conf_add_server() there is a colon delimited
 * string in the yaml that requires a few levels of magic in order to guess the
 * structure of, rather than doing the right thing and making proper fields.
 * Need to fix however, there's bigger fish to deep fry at this point.
 */
static char *
conf_add_dyn_server(struct conf *cf, struct command *cmd, void *conf)
{
    rstatus_t status;
    struct array *a;
    struct string *value;
    struct conf_server *field;
    uint8_t *p, *q, *start;
    uint8_t *pname, *addr, *port, *rack, *tokens, *name, *dc;
    uint32_t k, delimlen, pnamelen, addrlen, portlen, racklen, tokenslen, namelen, dclen;
    struct string address;
    char delim[] = " ::::";

    string_init(&address);
    p = conf; // conf_pool
    a = (struct array *)(p + cmd->offset); // a is conf_server array

    field = array_push(a);
    if (field == NULL) {
        return CONF_ERROR;
    }

    status = conf_server_init(field); // field is conf_server
    if (status != DN_OK) {
        return CONF_ERROR;
    }

    value = array_top(&cf->arg);

    /* parse "hostname:port:rack:dc:tokens [name]" */
    p = value->data + value->len - 1; // p is now pointing to a string
    start = value->data;
    addr = NULL;
    addrlen = 0;
    rack = NULL;
    racklen = 0;
    tokens = NULL;
    tokenslen = 0;
    port = NULL;
    portlen = 0;
    name = NULL;
    namelen = 0;
    dc = NULL;
    dclen = 0;

    delimlen = 5;

    for (k = 0; k < sizeof(delim); k++) {
        q = dn_strrchr(p, start, delim[k]);
        if (q == NULL) {
            if (k == 0) {
                /*
                 * name in "hostname:port:rack:dc:tokens [name]" format string is
                 * optional
                 */
                continue;
            }
            break;
        }

        switch (k) {
        case 0:
            name = q + 1;
            namelen = (uint32_t)(p - name + 1);
            break;

        case 1:
            tokens = q + 1;
            tokenslen = (uint32_t)(p - tokens + 1);
            break;

        case 2:
            dc = q + 1;
            dclen = (uint32_t)(p - dc + 1);
            break;

        case 3:
            rack = q + 1;
            racklen = (uint32_t)(p - rack + 1);
            break;

        case 4:
            port = q + 1;
            portlen = (uint32_t)(p - port + 1);
            break;

        default:
            NOT_REACHED();
        }

        p = q - 1;
    }

    if (k != delimlen) {
        return "has an invalid format must match \"hostname:port:rack:dc:tokens [name]\"";
    }

    pname = value->data; // seed node config string.
    pnamelen = namelen > 0 ? value->len - (namelen + 1) : value->len;
    status = string_copy(&field->pname, pname, pnamelen);
    if (status != DN_OK) {
        array_pop(a);
        return CONF_ERROR;
    }

    status = string_copy(&field->dc, dc, dclen);
    if (status != DN_OK) {
        array_pop(a);
        return CONF_ERROR;
    }

    status = string_copy(&field->rack, rack, racklen);
    if (status != DN_OK) {
        array_pop(a);
        return CONF_ERROR;
    }

    uint8_t *t_end = tokens + tokenslen;
    status = derive_tokens(&field->tokens, tokens, t_end);
    if (status != DN_OK) {
        array_pop(a);
        return CONF_ERROR;
    }

    addr = start;
    addrlen = (uint32_t)(p - start + 1);
    if (value->data[0] != '/') {
        field->port = dn_atoi(port, portlen);
        if (field->port < 0 || !dn_valid_port(field->port)) {
            return "has an invalid port in \"hostname:port:weight [name]\" format string";
        }
    }

    if (name == NULL) {
        /*
         * To maintain backward compatibility with libmemcached, we don't
         * include the port as the part of the input string to the consistent
         * hashing algorithm, when it is equal to 11211.
         */
        if (field->port == CONF_DEFAULT_KETAMA_PORT) {
            name = addr;
            namelen = addrlen;
        } else {
            name = addr;
            namelen = addrlen + 1 + portlen;
        }
    }

    status = string_copy(&field->name, name, namelen);
    if (status != DN_OK) {
        return CONF_ERROR;
    }

    status = string_copy(&address, addr, addrlen);
    if (status != DN_OK) {
        return CONF_ERROR;
    }

    status = dn_resolve(&address, field->port, &field->info);
    if (status != DN_OK) {
        string_deinit(&address);
        return CONF_ERROR;
    }

    string_deinit(&address);
    field->valid = 1;

    return CONF_OK;
}

static char *
conf_set_tokens(struct conf *cf, struct command *cmd, void *conf)
{
    uint8_t *p = conf;
    struct array *tokens = (struct array *)(p + cmd->offset);
    struct string *value = array_top(&cf->arg);
    p = value->data + value->len;

    rstatus_t status = derive_tokens(tokens, value->data, p);
    if (status != DN_OK) {
        //TODO: should we dealloc the tokens/array?
        return CONF_ERROR;
    }

    return CONF_OK;
}

static char *
conf_set_num(struct conf *cf, struct command *cmd, void *conf)
{
    uint8_t *p;
    int num, *np;
    struct string *value;

    p = conf;
    np = (int *)(p + cmd->offset);

    if (*np != CONF_UNSET_NUM) {
        return "is a duplicate";
    }

    value = array_top(&cf->arg);

    num = dn_atoi(value->data, value->len);
    if (num < 0) {
        return "is not a number";
    }

    *np = num;

    return CONF_OK;
}

static char *
conf_set_bool(struct conf *cf, struct command *cmd, void *conf)
{
    uint8_t *p;
    int *bp;
    struct string *value, true_str, false_str;

    p = conf;
    bp = (int *)(p + cmd->offset);

    if (*bp != CONF_UNSET_NUM) {
        return "is a duplicate";
    }

    value = array_top(&cf->arg);
    string_set_text(&true_str, "true");
    string_set_text(&false_str, "false");

    if (string_compare(value, &true_str) == 0) {
        *bp = 1;
    } else if (string_compare(value, &false_str) == 0) {
        *bp = 0;
    } else {
        return "is not \"true\" or \"false\"";
    }

    return CONF_OK;
}

static char *
conf_set_hash(struct conf *cf, struct command *cmd, void *conf)
{
    uint8_t *p;
    hash_type_t *hp;
    struct string *value, *hash;

    p = conf;
    hp = (hash_type_t *)(p + cmd->offset);

    if (*hp != CONF_UNSET_HASH) {
        return "is a duplicate";
    }

    value = array_top(&cf->arg);

    for (hash = hash_strings; hash->len != 0; hash++) {
        if (string_compare(value, hash) != 0) {
            continue;
        }

        *hp = hash - hash_strings;

        return CONF_OK;
    }

    return "is not a valid hash";
}

static char *
conf_set_distribution(struct conf *cf, struct command *cmd, void *conf)
{
    uint8_t *p;
    dist_type_t *dp;
    struct string *value, *dist;

    p = conf;
    dp = (dist_type_t *)(p + cmd->offset);

    if (*dp != CONF_UNSET_DIST) {
        return "is a duplicate";
    }

    value = array_top(&cf->arg);

    for (dist = dist_strings; dist->len != 0; dist++) {
        if (string_compare(value, dist) != 0) {
            continue;
        }

        *dp = dist - dist_strings;

        return CONF_OK;
    }

    return "is not a valid distribution";
}

static char *
conf_set_hashtag(struct conf *cf, struct command *cmd, void *conf)
{
    rstatus_t status;
    uint8_t *p;
    struct string *field, *value;

    p = conf;
    field = (struct string *)(p + cmd->offset);

    if (field->data != CONF_UNSET_PTR) {
        return "is a duplicate";
    }

    value = array_top(&cf->arg);

    if (value->len != 2) {
        return "is not a valid hash tag string with two characters";
    }

    status = string_duplicate(field, value);
    if (status != DN_OK) {
        return CONF_ERROR;
    }

    return CONF_OK;
}
static struct command conf_commands[] = {
    { string("listen"),
      conf_set_listen,
      offsetof(struct conf_pool, listen) },

    { string("hash"),
      conf_set_hash,
      offsetof(struct conf_pool, hash) },

    { string("hash_tag"),
      conf_set_hashtag,
      offsetof(struct conf_pool, hash_tag) },

    { string("distribution"),
      conf_set_distribution,
      offsetof(struct conf_pool, distribution) },

    { string("timeout"),
      conf_set_num,
      offsetof(struct conf_pool, timeout) },

    { string("backlog"),
      conf_set_num,
      offsetof(struct conf_pool, backlog) },

    { string("client_connections"),
      conf_set_num,
      offsetof(struct conf_pool, client_connections) },

    { string("data_store"),
      conf_set_num,
      offsetof(struct conf_pool, data_store) },

    { string("preconnect"),
      conf_set_bool,
      offsetof(struct conf_pool, preconnect) },

    { string("auto_eject_hosts"),
      conf_set_bool,
      offsetof(struct conf_pool, auto_eject_hosts) },

    { string("server_connections"),
      conf_set_num,
      offsetof(struct conf_pool, server_connections) },

    { string("server_retry_timeout"),
      conf_set_num,
      offsetof(struct conf_pool, server_retry_timeout_ms) },

    { string("server_failure_limit"),
      conf_set_num,
      offsetof(struct conf_pool, server_failure_limit) },

    { string("servers"),
      conf_add_server,
      offsetof(struct conf_pool, conf_datastore) },

    { string("dyn_read_timeout"),
      conf_set_num,
      offsetof(struct conf_pool, dyn_read_timeout) },

    { string("dyn_write_timeout"),
      conf_set_num,
      offsetof(struct conf_pool, dyn_write_timeout) },

    { string("dyn_listen"),
      conf_set_listen,
      offsetof(struct conf_pool, dyn_listen) },

    { string("dyn_seed_provider"),
      conf_set_string,
      offsetof(struct conf_pool, dyn_seed_provider) },

    { string("dyn_seeds"),
      conf_add_dyn_server,
      offsetof(struct conf_pool, dyn_seeds) },

    { string("dyn_port"),
      conf_set_num,
      offsetof(struct conf_pool, dyn_port) },

    { string("dyn_connections"),
      conf_set_num,
      offsetof(struct conf_pool, dyn_connections) },

    { string("rack"),
      conf_set_string,
      offsetof(struct conf_pool, rack) },

    { string("tokens"),
      conf_set_tokens,
      offsetof(struct conf_pool, tokens) },

    { string("gos_interval"),
      conf_set_num,
      offsetof(struct conf_pool, gos_interval) },

    { string("secure_server_option"),
      conf_set_string,
      offsetof(struct conf_pool, secure_server_option) },

    { string("pem_key_file"),
        conf_set_string,
        offsetof(struct conf_pool, pem_key_file) },

	{ string("recon_key_file"),
	    conf_set_string,
	    offsetof(struct conf_pool, recon_key_file) },

	{ string("recon_iv_file"),
		conf_set_string,
		offsetof(struct conf_pool, recon_iv_file) },

    { string("datacenter"),
      conf_set_string,
      offsetof(struct conf_pool, dc) },

    { string("env"),
      conf_set_string,
      offsetof(struct conf_pool, env) },

    { string("conn_msg_rate"),
      conf_set_num,
      offsetof(struct conf_pool, conn_msg_rate)},

    { string("read_consistency"),
      conf_set_string,
      offsetof(struct conf_pool, read_consistency) },

    { string("write_consistency"),
      conf_set_string,
      offsetof(struct conf_pool, write_consistency) },

    null_command
};

static rstatus_t
conf_handler(struct conf *cf, void *data)
{
    struct command *cmd;
    struct string *key, *value;
    uint32_t narg;

    if (array_n(&cf->arg) == 1) {
        value = array_top(&cf->arg);
        log_debug(LOG_VVERB, "conf handler on '%.*s'", value->len, value->data);
        return conf_pool_init(data, value);
    }

    narg = array_n(&cf->arg);
    value = array_get(&cf->arg, narg - 1);
    key = array_get(&cf->arg, narg - 2);

<<<<<<< HEAD
    if (!dn_strcasecmp(cp->read_consistency.data, CONF_STR_DC_ONE))
        g_read_consistency = DC_ONE;
    else if (!dn_strcasecmp(cp->read_consistency.data, CONF_STR_DC_SAFE_QUORUM))
        g_read_consistency = DC_SAFE_QUORUM;
    else if (!dn_strcasecmp(cp->read_consistency.data, CONF_STR_DC_QUORUM))
        g_read_consistency = DC_QUORUM;
    else {
        log_error("conf: directive \"read_consistency:\"must be one of 'DC_ONE' 'DC_QUORUM' 'DC_SAFE_QUORUM'");
        return DN_ERROR;
    }

    if (!dn_strcasecmp(cp->write_consistency.data, CONF_STR_DC_ONE))
        g_write_consistency = DC_ONE;
    else if (!dn_strcasecmp(cp->write_consistency.data, CONF_STR_DC_SAFE_QUORUM))
        g_write_consistency = DC_SAFE_QUORUM;
    else if (!dn_strcasecmp(cp->write_consistency.data, CONF_STR_DC_QUORUM))
        g_write_consistency = DC_QUORUM;
    else {
        log_error("conf: directive \"write_consistency:\"must be one of 'DC_ONE' 'DC_QUORUM' 'DC_SAFE_QUORUM'");
        return DN_ERROR;
    }
=======
    log_debug(LOG_VVERB, "conf handler on %.*s: %.*s", key->len, key->data,
              value->len, value->data);

    for (cmd = conf_commands; cmd->name.len != 0; cmd++) {
        char *rv;
>>>>>>> cd5be2ea

        if (string_compare(key, &cmd->name) != 0) {
            continue;
        }

        rv = cmd->set(cf, cmd, data);
        if (rv != CONF_OK) {
            log_error("conf: directive \"%.*s\" %s", key->len, key->data, rv);
            return DN_ERROR;
        }

        return DN_OK;
    }

    log_error("conf: directive \"%.*s\" is unknown", key->len, key->data);

    return DN_ERROR;
}

static rstatus_t
conf_begin_parse(struct conf *cf)
{
    rstatus_t status;
    bool done;

    ASSERT(cf->sound && !cf->parsed);
    ASSERT(cf->depth == 0);

    status = conf_yaml_init(cf);
    if (status != DN_OK) {
        return status;
    }

    done = false;
    do {
        status = conf_event_next(cf);
        if (status != DN_OK) {
            return status;
        }

        log_debug(LOG_VVERB, "next begin event %d", cf->event.type);

        switch (cf->event.type) {
        case YAML_STREAM_START_EVENT:
        case YAML_DOCUMENT_START_EVENT:
            break;

        case YAML_MAPPING_START_EVENT:
            ASSERT(cf->depth < CONF_MAX_DEPTH);
            cf->depth++;
            done = true;
            break;

        default:
            NOT_REACHED();
        }

        conf_event_done(cf);

    } while (!done);

    return DN_OK;
}

static rstatus_t
conf_end_parse(struct conf *cf)
{
    rstatus_t status;
    bool done;

    ASSERT(cf->sound && !cf->parsed);
    ASSERT(cf->depth == 0);

    done = false;
    do {
        status = conf_event_next(cf);
        if (status != DN_OK) {
            return status;
        }

        log_debug(LOG_VVERB, "next end event %d", cf->event.type);

        switch (cf->event.type) {
        case YAML_STREAM_END_EVENT:
            done = true;
            break;

        case YAML_DOCUMENT_END_EVENT:
            break;

        default:
            NOT_REACHED();
        }

        conf_event_done(cf);
    } while (!done);

    conf_yaml_deinit(cf);

    return DN_OK;
}

static rstatus_t
conf_parse_core(struct conf *cf, void *data)
{
    rstatus_t status;
    bool done, leaf, new_pool;

    ASSERT(cf->sound);

    status = conf_event_next(cf);
    if (status != DN_OK) {
        return status;
    }

    log_debug(LOG_VVERB, "next event %d depth %"PRIu32" seq %d", cf->event.type,
              cf->depth, cf->seq);

    done = false;
    leaf = false;
    new_pool = false;

    switch (cf->event.type) {
    case YAML_MAPPING_END_EVENT:
        cf->depth--;
        if (cf->depth == 1) {
            conf_pop_scalar(cf);
        } else if (cf->depth == 0) {
            done = true;
        }
        break;

    case YAML_MAPPING_START_EVENT:
        cf->depth++;
        break;

    case YAML_SEQUENCE_START_EVENT:
        cf->seq = 1;
        break;

    case YAML_SEQUENCE_END_EVENT:
        conf_pop_scalar(cf);
        cf->seq = 0;
        break;

    case YAML_SCALAR_EVENT:
        status = conf_push_scalar(cf);
        if (status != DN_OK) {
            break;
        }

        /* take appropriate action */
        if (cf->seq) {
            /* for a sequence, leaf is at CONF_MAX_DEPTH */
            ASSERT(cf->depth == CONF_MAX_DEPTH);
            leaf = true;
        } else if (cf->depth == CONF_ROOT_DEPTH) {
           data = &cf->pool;
           new_pool = true;
        } else if (array_n(&cf->arg) == cf->depth + 1) {
            /* for {key: value}, leaf is at CONF_MAX_DEPTH */
            ASSERT(cf->depth == CONF_MAX_DEPTH);
            leaf = true;
        }
        break;

    default:
        NOT_REACHED();
        break;
    }

    conf_event_done(cf);

    if (status != DN_OK) {
        return status;
    }

    if (done) {
        /* terminating condition */
        return DN_OK;
    }

    if (leaf || new_pool) {
        status = conf_handler(cf, data);

        if (leaf) {
            conf_pop_scalar(cf);
            if (!cf->seq) {
                conf_pop_scalar(cf);
            }
        }

        if (status != DN_OK) {
            return status;
        }
    }

    return conf_parse_core(cf, data);
}

static rstatus_t
conf_parse(struct conf *cf)
{
    rstatus_t status;

    ASSERT(cf->sound && !cf->parsed);
    ASSERT(array_n(&cf->arg) == 0);

    status = conf_begin_parse(cf);
    if (status != DN_OK) {
        return status;
    }

    status = conf_parse_core(cf, NULL);
    if (status != DN_OK) {
        return status;
    }

    status = conf_end_parse(cf);
    if (status != DN_OK) {
        return status;
    }

    cf->parsed = 1;

    return DN_OK;
}

static struct conf *
conf_open(char *filename)
{
    rstatus_t status;
    struct conf *cf;
    FILE *fh;

    fh = fopen(filename, "r");
    if (fh == NULL) {
        log_error("conf: failed to open configuration '%s': %s", filename,
                  strerror(errno));
        return NULL;
    }

    cf = dn_zalloc(sizeof(*cf));
    if (cf == NULL) {
        fclose(fh);
        return NULL;
    }

    status = array_init(&cf->arg, CONF_DEFAULT_ARGS, sizeof(struct string));
    if (status != DN_OK) {
        dn_free(cf);
        fclose(fh);
        return NULL;
    }

    cf->fname = filename;
    cf->fh = fh;
    cf->depth = 0;
    /* parser, event, and token are initialized later */
    cf->seq = 0;
    cf->valid_parser = 0;
    cf->valid_event = 0;
    cf->valid_token = 0;
    cf->sound = 0;
    cf->parsed = 0;
    cf->valid = 0;

    log_debug(LOG_VVERB, "opened conf '%s'", filename);

    return cf;
}

static rstatus_t
conf_validate_document(struct conf *cf)
{
    rstatus_t status;
    uint32_t count;
    bool done;

    status = conf_yaml_init(cf);
    if (status != DN_OK) {
        return status;
    }

    count = 0;
    done = false;
    do {
        yaml_document_t document;
        yaml_node_t *node;
        int rv;

        rv = yaml_parser_load(&cf->parser, &document);
        if (!rv) {
            log_error("conf: failed (err %d) to get the next yaml document",
                      cf->parser.error);
            conf_yaml_deinit(cf);
            return DN_ERROR;
        }

        node = yaml_document_get_root_node(&document);
        if (node == NULL) {
            done = true;
        } else {
            count++;
        }

        yaml_document_delete(&document);
    } while (!done);

    conf_yaml_deinit(cf);

    if (count != 1) {
        log_error("conf: '%s' must contain only 1 document; found %"PRIu32" "
                  "documents", cf->fname, count);
        return DN_ERROR;
    }

    return DN_OK;
}

static rstatus_t
conf_validate_tokens(struct conf *cf)
{
    rstatus_t status;
    bool done, error;
    int type;

    status = conf_yaml_init(cf);
    if (status != DN_OK) {
        return status;
    }

    done = false;
    error = false;
    do {
        status = conf_token_next(cf);
        if (status != DN_OK) {
            return status;
        }
        type = cf->token.type;

        switch (type) {
        case YAML_NO_TOKEN:
            error = true;
            log_error("conf: no token (%d) is disallowed", type);
            break;

        case YAML_VERSION_DIRECTIVE_TOKEN:
            error = true;
            log_error("conf: version directive token (%d) is disallowed", type);
            break;

        case YAML_TAG_DIRECTIVE_TOKEN:
            error = true;
            log_error("conf: tag directive token (%d) is disallowed", type);
            break;

        case YAML_DOCUMENT_START_TOKEN:
            error = true;
            log_error("conf: document start token (%d) is disallowed", type);
            break;

        case YAML_DOCUMENT_END_TOKEN:
            error = true;
            log_error("conf: document end token (%d) is disallowed", type);
            break;

        case YAML_FLOW_SEQUENCE_START_TOKEN:
            error = true;
            log_error("conf: flow sequence start token (%d) is disallowed", type);
            break;

        case YAML_FLOW_SEQUENCE_END_TOKEN:
            error = true;
            log_error("conf: flow sequence end token (%d) is disallowed", type);
            break;

        case YAML_FLOW_MAPPING_START_TOKEN:
            error = true;
            log_error("conf: flow mapping start token (%d) is disallowed", type);
            break;

        case YAML_FLOW_MAPPING_END_TOKEN:
            error = true;
            log_error("conf: flow mapping end token (%d) is disallowed", type);
            break;

        case YAML_FLOW_ENTRY_TOKEN:
            error = true;
            log_error("conf: flow entry token (%d) is disallowed", type);
            break;

        case YAML_ALIAS_TOKEN:
            error = true;
            log_error("conf: alias token (%d) is disallowed", type);
            break;

        case YAML_ANCHOR_TOKEN:
            error = true;
            log_error("conf: anchor token (%d) is disallowed", type);
            break;

        case YAML_TAG_TOKEN:
            error = true;
            log_error("conf: tag token (%d) is disallowed", type);
            break;

        case YAML_BLOCK_SEQUENCE_START_TOKEN:
        case YAML_BLOCK_MAPPING_START_TOKEN:
        case YAML_BLOCK_END_TOKEN:
        case YAML_BLOCK_ENTRY_TOKEN:
            break;

        case YAML_KEY_TOKEN:
        case YAML_VALUE_TOKEN:
        case YAML_SCALAR_TOKEN:
            break;

        case YAML_STREAM_START_TOKEN:
            break;

        case YAML_STREAM_END_TOKEN:
            done = true;
            log_debug(LOG_VVERB, "conf '%s' has valid tokens", cf->fname);
            break;

        default:
            error = true;
            log_error("conf: unknown token (%d) is disallowed", type);
            break;
        }

        conf_token_done(cf);
    } while (!done && !error);

    conf_yaml_deinit(cf);

    return !error ? DN_OK : DN_ERROR;
}

static rstatus_t
conf_validate_structure(struct conf *cf)
{
    rstatus_t status;
    int type, depth;
    uint32_t i, count[CONF_MAX_DEPTH + 1];
    bool done, error, seq;

    status = conf_yaml_init(cf);
    if (status != DN_OK) {
        return status;
    }

    done = false;
    error = false;
    seq = false;
    depth = 0;
    for (i = 0; i < CONF_MAX_DEPTH + 1; i++) {
        count[i] = 0;
    }

    /*
     * Validate that the configuration conforms roughly to the following
     * yaml tree structure:
     *
     * keyx:
     *   key1: value1
     *   key2: value2
     *   seq:
     *     - elem1
     *     - elem2
     *     - elem3
     *   key3: value3
     *
     * keyy:
     *   key1: value1
     *   key2: value2
     *   seq:
     *     - elem1
     *     - elem2
     *     - elem3
     *   key3: value3
     */
    do {
        status = conf_event_next(cf);
        if (status != DN_OK) {
            return status;
        }

        type = cf->event.type;

        log_debug(LOG_VVERB, "next event %d depth %d seq %d", type, depth, seq);

        switch (type) {
        case YAML_STREAM_START_EVENT:
        case YAML_DOCUMENT_START_EVENT:
            break;

        case YAML_DOCUMENT_END_EVENT:
            break;

        case YAML_STREAM_END_EVENT:
            done = true;
            break;

        case YAML_MAPPING_START_EVENT:
            if (depth == CONF_ROOT_DEPTH && count[depth] != 1) {
                error = true;
                log_error("conf: '%s' has more than one \"key:value\" at depth"
                          " %d", cf->fname, depth);
            } else if (depth >= CONF_MAX_DEPTH) {
                error = true;
                log_error("conf: '%s' has a depth greater than %d", cf->fname,
                          CONF_MAX_DEPTH);
            }
            depth++;
            break;

        case YAML_MAPPING_END_EVENT:
            if (depth == CONF_MAX_DEPTH) {
                if (seq) {
                    seq = false;
                //} else {
                //    error = true;
                //    log_error("conf: '%s' missing sequence directive at depth "
                //              "%d", cf->fname, depth);
                }
            }
            depth--;
            count[depth] = 0;
            break;

        case YAML_SEQUENCE_START_EVENT:
            if (seq) {
                error = true;
                log_error("conf: '%s' has more than one sequence directive",
                          cf->fname);
            } else if (depth != CONF_MAX_DEPTH) {
                error = true;
                log_error("conf: '%s' has sequence at depth %d instead of %d",
                          cf->fname, depth, CONF_MAX_DEPTH);
            } else if (count[depth] != 1) {
                error = true;
                log_error("conf: '%s' has invalid \"key:value\" at depth %d",
                          cf->fname, depth);
            }
            seq = true;
            break;

        case YAML_SEQUENCE_END_EVENT:
            ASSERT(depth == CONF_MAX_DEPTH);
            count[depth] = 0;
            seq = false;
            break;

        case YAML_SCALAR_EVENT:
            if (depth == 0) {
                error = true;
                log_error("conf: '%s' has invalid empty \"key:\" at depth %d",
                          cf->fname, depth);
            } else if (depth == CONF_ROOT_DEPTH && count[depth] != 0) {
                error = true;
                log_error("conf: '%s' has invalid mapping \"key:\" at depth %d",
                          cf->fname, depth);
            } else if (depth == CONF_MAX_DEPTH && count[depth] == 2) {
                /* found a "key: value", resetting! */
                count[depth] = 0;
            }
            count[depth]++;
            break;

        default:
            NOT_REACHED();
        }

        conf_event_done(cf);
    } while (!done && !error);

    conf_yaml_deinit(cf);

    return !error ? DN_OK : DN_ERROR;
}

static rstatus_t
conf_pre_validate(struct conf *cf)
{
    rstatus_t status;


    status = conf_validate_document(cf);
    if (status != DN_OK) {
        return status;
    }

    status = conf_validate_tokens(cf);
    if (status != DN_OK) {
        return status;
    }

    status = conf_validate_structure(cf);
    if (status != DN_OK) {
        return status;
    }

    cf->sound = 1;

    return DN_OK;
}

static rstatus_t
conf_validate_server(struct conf *cf, struct conf_pool *cp)
{
    if (cp->conf_datastore == NULL) {
        log_error("conf: pool '%.*s' has no datastores", cp->name.len,
                  cp->name.data);
        return DN_ERROR;
    }

    return DN_OK;
}

/* Validate pool config and set defaults. */
static rstatus_t
conf_validate_pool(struct conf *cf, struct conf_pool *cp)
{
    rstatus_t status;

    ASSERT(!cp->valid);
    ASSERT(!string_empty(&cp->name));

    if (!cp->listen.valid) {
        log_error("conf: directive \"listen:\" is missing");
        return DN_ERROR;
    }

    /* set default values for unset directives */

    if (cp->distribution == CONF_UNSET_DIST) {
        cp->distribution = CONF_DEFAULT_DIST;
    }

    if (string_empty(&cp->dyn_seed_provider)) {
    	string_copy_c(&cp->dyn_seed_provider, (const uint8_t *)CONF_DEFAULT_SEED_PROVIDER);
    }

    if (cp->hash == CONF_UNSET_HASH) {
        cp->hash = CONF_DEFAULT_HASH;
    }

    if (cp->timeout == CONF_UNSET_NUM) {
        cp->timeout = CONF_DEFAULT_TIMEOUT;
    }

    if (cp->backlog == CONF_UNSET_NUM) {
        cp->backlog = CONF_DEFAULT_LISTEN_BACKLOG;
    }

    cp->client_connections = CONF_DEFAULT_CLIENT_CONNECTIONS;

    if (cp->data_store == CONF_UNSET_NUM) {
        cp->data_store = CONF_DEFAULT_DATASTORE;
    }

    if (cp->preconnect == CONF_UNSET_NUM) {
        cp->preconnect = CONF_DEFAULT_PRECONNECT;
    }

    if (cp->auto_eject_hosts == CONF_UNSET_NUM) {
        cp->auto_eject_hosts = CONF_DEFAULT_AUTO_EJECT_HOSTS;
    }

    if (cp->server_connections == CONF_UNSET_NUM) {
        cp->server_connections = CONF_DEFAULT_SERVER_CONNECTIONS;
    } else if (cp->server_connections == 0) {
        log_error("conf: directive \"server_connections:\" cannot be 0");
        return DN_ERROR;
    }

    if (cp->server_retry_timeout_ms == CONF_UNSET_NUM) {
        cp->server_retry_timeout_ms = CONF_DEFAULT_SERVER_RETRY_TIMEOUT;
    }

    if (cp->server_failure_limit == CONF_UNSET_NUM) {
        cp->server_failure_limit = CONF_DEFAULT_SERVER_FAILURE_LIMIT;
    }

    if (cp->dyn_read_timeout == CONF_UNSET_NUM) {
        cp->dyn_read_timeout = CONF_DEFAULT_DYN_READ_TIMEOUT;
    }

    if (cp->dyn_write_timeout == CONF_UNSET_NUM) {
        cp->dyn_write_timeout = CONF_DEFAULT_DYN_WRITE_TIMEOUT;
    }

    if (cp->dyn_connections == CONF_UNSET_NUM) {
        cp->dyn_connections = CONF_DEFAULT_DYN_CONNECTIONS;
    } else if (cp->dyn_connections == 0) {
        log_error("conf: directive \"dyn_connections:\" cannot be 0");
        return DN_ERROR;
    }

    if (cp->gos_interval == CONF_UNSET_NUM) {
        cp->gos_interval = CONF_DEFAULT_GOS_INTERVAL;
    }

    if (cp->conn_msg_rate == CONF_UNSET_NUM) {
        cp->conn_msg_rate = CONF_DEFAULT_CONN_MSG_RATE;
    }

    if (string_empty(&cp->rack)) {
        string_copy_c(&cp->rack, (const uint8_t *)CONF_DEFAULT_RACK);
        log_debug(LOG_INFO, "setting rack to default value:%s", CONF_DEFAULT_RACK);
    }

    if (string_empty(&cp->dc)) {
        string_copy_c(&cp->dc, (const uint8_t *)CONF_DEFAULT_DC);
        log_debug(LOG_INFO, "setting dc to default value:%s", CONF_DEFAULT_DC);
    }

    if (string_empty(&cp->secure_server_option)) {
        string_copy_c(&cp->secure_server_option,
                      (const uint8_t *)CONF_DEFAULT_SECURE_SERVER_OPTION);
        log_debug(LOG_INFO, "setting secure_server_option to default value:%s",
                  CONF_DEFAULT_SECURE_SERVER_OPTION);
    }

    if (string_empty(&cp->read_consistency)) {
        string_copy_c(&cp->read_consistency,
                      (const uint8_t *)CONF_STR_DC_ONE);
        log_debug(LOG_INFO, "setting read_consistency to default value:%s",
                CONF_STR_DC_ONE);
    }

    if (string_empty(&cp->write_consistency)) {
        string_copy_c(&cp->write_consistency,
                      (const uint8_t *)CONF_STR_DC_ONE);
        log_debug(LOG_INFO, "setting write_consistency to default value:%s",
                CONF_STR_DC_ONE);
    }

    if (dn_strcmp(cp->secure_server_option.data, CONF_STR_NONE) &&
        dn_strcmp(cp->secure_server_option.data, CONF_STR_RACK) &&
        dn_strcmp(cp->secure_server_option.data, CONF_STR_DC) &&
        dn_strcmp(cp->secure_server_option.data, CONF_STR_ALL))
    {
        log_error("conf: directive \"secure_server_option:\"must be one of 'none' 'rack' 'datacenter' 'all'");
    }

    if (!dn_strcasecmp(cp->read_consistency.data, CONF_STR_DC_ONE))
        g_read_consistency = DC_ONE;
    else if (!dn_strcasecmp(cp->read_consistency.data, CONF_STR_DC_SAFE_QUORUM))
        g_read_consistency = DC_SAFE_QUORUM;
    else if (!dn_strcasecmp(cp->read_consistency.data, CONF_STR_DC_QUORUM))
        g_read_consistency = DC_QUORUM;
    else {
        log_error("conf: directive \"read_consistency:\"must be one of 'DC_ONE' 'DC_QUORUM' 'DC_SAFE_QUORUM'");
        return DN_ERROR;
    }

    if (!dn_strcasecmp(cp->write_consistency.data, CONF_STR_DC_ONE))
        g_write_consistency = DC_ONE;
    else if (!dn_strcasecmp(cp->write_consistency.data, CONF_STR_DC_SAFE_QUORUM))
        g_write_consistency = DC_SAFE_QUORUM;
    else if (!dn_strcasecmp(cp->write_consistency.data, CONF_STR_DC_QUORUM))
        g_write_consistency = DC_QUORUM;
    else {
        log_error("conf: directive \"write_consistency:\"must be one of 'DC_ONE' 'DC_QUORUM' 'DC_SAFE_QUORUM'");
        return DN_ERROR;
    }

    if (string_empty(&cp->env)) {
        string_copy_c(&cp->env, (const uint8_t *)CONF_DEFAULT_ENV);
        log_debug(LOG_INFO, "setting env to default value:%s", CONF_DEFAULT_ENV);
    }

    if (string_empty(&cp->pem_key_file)) {
        string_copy_c(&cp->pem_key_file, (const uint8_t *)PEM_KEY_FILE);
        log_debug(LOG_INFO, "setting pem key file to default value:%s", PEM_KEY_FILE);
    }

    if (string_empty(&cp->recon_key_file)) {
        string_copy_c(&cp->recon_key_file, (const uint8_t *)RECON_KEY_FILE);
        log_debug(LOG_INFO, "setting reconciliation key file to default value:%s", RECON_KEY_FILE);
    }

    if (string_empty(&cp->recon_iv_file)) {
        string_copy_c(&cp->recon_iv_file, (const uint8_t *)RECON_IV_FILE);
        log_debug(LOG_INFO, "setting reconciliation IV file to default value:%s", RECON_IV_FILE);
    }

    status = conf_validate_server(cf, cp);
    if (status != DN_OK) {
        return status;
    }

    cp->valid = 1;

    return DN_OK;
}


/* Determine which peer node communications need to be secured  */
static bool
conf_set_is_secure(struct conf *cf)
{
    bool valid = true;
    uint32_t j, nseeds;

    struct conf_pool *cp = &cf->pool;
    nseeds = array_n(&cp->dyn_seeds);
    for (j = 0; j < nseeds; j++) {
        struct conf_server *cs = array_get(&cp->dyn_seeds, j);
        // if dc then communication only between nodes in different dc is secured
        if (!dn_strcmp(cp->secure_server_option.data, CONF_STR_DC)) {
            if (string_compare(&cp->dc, &cs->dc)) {
                cs->is_secure = 1;
            }
        }
        // if rack then communication only between nodes in different rack is secured.
        // communication secured between nodes if they are in rack with same name across dcs.
        else if (!dn_strcmp(cp->secure_server_option.data, CONF_STR_RACK)) {
            // if not same rack or dc
            if (string_compare(&cp->rack, &cs->rack)
                    || string_compare(&cp->dc, &cs->dc)) {
                cs->is_secure = 1;
            }
        }
        // if all then all communication between nodes will be secured.
        else if (!dn_strcmp(cp->secure_server_option.data, CONF_STR_ALL)) {
            cs->is_secure = 1;
        }
    }

    return valid;
}

static rstatus_t
conf_post_validate(struct conf *cf)
{
    ASSERT(cf->sound && cf->parsed);
    ASSERT(!cf->valid);

    THROW_STATUS(conf_validate_pool(cf, &cf->pool));

    /* Determine which peer node communications need to be secured  */
    if (!conf_set_is_secure(cf)) {
        return DN_ERROR;
    }
    return DN_OK;
}

struct conf *
conf_create(char *filename)
{
    rstatus_t status;
    struct conf *cf;

    cf = conf_open(filename);
    if (cf == NULL) {
        return NULL;
    }

    /* validate configuration file before parsing */
    status = conf_pre_validate(cf);
    if (status != DN_OK) {
        goto error;
    }

    /* parse the configuration file */
    status = conf_parse(cf);
    if (status != DN_OK) {
        goto error;
    }

    /* validate parsed configuration */
    status = conf_post_validate(cf);
    if (status != DN_OK) {
        goto error;
    }

    conf_dump(cf);

    fclose(cf->fh);
    cf->fh = NULL;

    return cf;

error:
	log_stderr("dynomite: configuration file '%s' syntax is invalid", filename);
    fclose(cf->fh);
    cf->fh = NULL;
    conf_destroy(cf);
    return NULL;
}

void
conf_destroy(struct conf *cf)
{
    while (array_n(&cf->arg) != 0) {
        conf_pop_scalar(cf);
    }
    array_deinit(&cf->arg);

    conf_pool_deinit(&cf->pool);
    dn_free(cf);
}
<|MERGE_RESOLUTION|>--- conflicted
+++ resolved
@@ -165,11 +165,7 @@
     s->ns_conn_q = 0;
     TAILQ_INIT(&s->s_conn_q);
 
-<<<<<<< HEAD
-    s->next_retry_us = 0LL;
-=======
     s->next_retry_us = 0ULL;
->>>>>>> cd5be2ea
     s->reconnect_backoff_sec = 1LL;
     s->failure_count = 0;
 
@@ -219,11 +215,7 @@
     s->ns_conn_q = 0;
     TAILQ_INIT(&s->s_conn_q);
 
-<<<<<<< HEAD
-    s->next_retry_us = 0LL;
-=======
     s->next_retry_us = 0ULL;
->>>>>>> cd5be2ea
     s->reconnect_backoff_sec = 1LL;
     s->failure_count = 0;
 
@@ -1402,35 +1394,11 @@
     value = array_get(&cf->arg, narg - 1);
     key = array_get(&cf->arg, narg - 2);
 
-<<<<<<< HEAD
-    if (!dn_strcasecmp(cp->read_consistency.data, CONF_STR_DC_ONE))
-        g_read_consistency = DC_ONE;
-    else if (!dn_strcasecmp(cp->read_consistency.data, CONF_STR_DC_SAFE_QUORUM))
-        g_read_consistency = DC_SAFE_QUORUM;
-    else if (!dn_strcasecmp(cp->read_consistency.data, CONF_STR_DC_QUORUM))
-        g_read_consistency = DC_QUORUM;
-    else {
-        log_error("conf: directive \"read_consistency:\"must be one of 'DC_ONE' 'DC_QUORUM' 'DC_SAFE_QUORUM'");
-        return DN_ERROR;
-    }
-
-    if (!dn_strcasecmp(cp->write_consistency.data, CONF_STR_DC_ONE))
-        g_write_consistency = DC_ONE;
-    else if (!dn_strcasecmp(cp->write_consistency.data, CONF_STR_DC_SAFE_QUORUM))
-        g_write_consistency = DC_SAFE_QUORUM;
-    else if (!dn_strcasecmp(cp->write_consistency.data, CONF_STR_DC_QUORUM))
-        g_write_consistency = DC_QUORUM;
-    else {
-        log_error("conf: directive \"write_consistency:\"must be one of 'DC_ONE' 'DC_QUORUM' 'DC_SAFE_QUORUM'");
-        return DN_ERROR;
-    }
-=======
     log_debug(LOG_VVERB, "conf handler on %.*s: %.*s", key->len, key->data,
               value->len, value->data);
 
     for (cmd = conf_commands; cmd->name.len != 0; cmd++) {
         char *rv;
->>>>>>> cd5be2ea
 
         if (string_compare(key, &cmd->name) != 0) {
             continue;

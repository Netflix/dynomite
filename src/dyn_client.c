--- conflicted
+++ resolved
@@ -658,11 +658,7 @@
     ASSERT((c_conn->type == CONN_CLIENT) ||
            (c_conn->type == CONN_DNODE_PEER_CLIENT));
 
-<<<<<<< HEAD
-    struct server *peer = dnode_peer_pool_server(ctx, c_conn->owner, rack, key, keylen, msg->msg_type);
-=======
     struct node *peer = dnode_peer_pool_server(ctx, c_conn->owner, rack, key, keylen, msg->msg_type);
->>>>>>> cd5be2ea
     if (!peer->is_local) {
         send_rsp_integer(ctx, c_conn, msg);
         return;
@@ -686,13 +682,8 @@
     ASSERT((c_conn->type == CONN_CLIENT) ||
            (c_conn->type == CONN_DNODE_PEER_CLIENT));
 
-<<<<<<< HEAD
-    struct server * peer = dnode_peer_pool_server(ctx, c_conn->owner, rack, key,
-                                                  keylen, msg->msg_type);
-=======
     struct node * peer = dnode_peer_pool_server(ctx, c_conn->owner, rack, key,
                                                 keylen, msg->msg_type);
->>>>>>> cd5be2ea
     if (peer->is_local) {
         log_debug(LOG_VERB, "c_conn: %p forwarding %d:%d is local", c_conn,
                   msg->id, msg->parent_id);
@@ -701,30 +692,18 @@
     }
 
     /* enqueue message (request) into client outq, if response is expected */
-<<<<<<< HEAD
-    if (!msg->noreply && !msg->swallow) {
-=======
     if (msg->expect_datastore_reply  && !msg->swallow) {
->>>>>>> cd5be2ea
         conn_enqueue_outq(ctx, c_conn, msg);
     }
     // now get a peer connection
     struct conn *p_conn = dnode_peer_pool_server_conn(ctx, peer);
     if ((p_conn == NULL) || (p_conn->connecting)) {
         if (p_conn) {
-<<<<<<< HEAD
-            int64_t now = dn_usec_now();
-            static int64_t next_log = 0; // Log every 1 sec
-            if (now > next_log) {
-                log_warn("still connecting to peer '%.*s'......",
-                         peer->pname.len, peer->pname.data);
-=======
             usec_t now = dn_usec_now();
             static usec_t next_log = 0; // Log every 1 sec
             if (now > next_log) {
                 log_warn("still connecting to peer '%.*s'......",
                          peer->endpoint.pname.len, peer->endpoint.pname.data);
->>>>>>> cd5be2ea
                 next_log = now + 1000 * 1000;
             }
         }
@@ -741,11 +720,7 @@
             return;
         }
         // All other cases return a response
-<<<<<<< HEAD
-        struct msg *rsp = msg_get(c_conn, false, c_conn->data_store, __FUNCTION__);
-=======
         struct msg *rsp = msg_get(c_conn, false, __FUNCTION__);
->>>>>>> cd5be2ea
         msg->done = 1;
         rsp->error = msg->error = 1;
         rsp->err = msg->err = (p_conn ? PEER_HOST_NOT_CONNECTED : PEER_HOST_DOWN);

--- conflicted
+++ resolved
@@ -633,11 +633,7 @@
     ASSERT((c_conn->type == CONN_CLIENT) ||
            (c_conn->type == CONN_DNODE_PEER_CLIENT));
 
-<<<<<<< HEAD
-    struct node *peer = dnode_peer_pool_server(ctx, c_conn->owner, rack, key, keylen, req->msg_type);
-=======
-    struct node *peer = dnode_peer_pool_server(ctx, c_conn->owner, rack, key, keylen, msg->msg_routing);
->>>>>>> fca8de30
+    struct node *peer = dnode_peer_pool_server(ctx, c_conn->owner, rack, key, keylen, req->msg_routing);
     if (!peer->is_local) {
         send_rsp_integer(ctx, c_conn, req);
         return;
@@ -662,11 +658,7 @@
            (c_conn->type == CONN_DNODE_PEER_CLIENT));
 
     struct node * peer = dnode_peer_pool_server(ctx, c_conn->owner, rack, key,
-<<<<<<< HEAD
-                                                keylen, req->msg_type);
-=======
-                                                keylen, msg->msg_routing);
->>>>>>> fca8de30
+                                                keylen, req->msg_routing);
     if (peer->is_local) {
         log_debug(LOG_VERB, "c_conn: %p forwarding %d:%d is local", c_conn,
                   req->id, req->parent_id);
@@ -792,22 +784,14 @@
 {
     if (!req->is_read)
         return true;
-<<<<<<< HEAD
-    if ((req->type == MSG_REQ_REDIS_PING) ||
-        (req->type == MSG_REQ_REDIS_INFO))
+
+    /* There is a routing override set by the parser on this message. Do not
+     * propagate it to other racks irrespective of the consistency setting */
+    if (req->msg_routing != ROUTING_NORMAL)
         return false;
+
     if ((req->consistency == DC_QUORUM) ||
         (req->consistency == DC_SAFE_QUORUM))
-=======
-
-    /* There is a routing override set by the parser on this message. Do not
-     * propagate it to other racks irrespective of the consistency setting */
-    if (msg->msg_routing != ROUTING_NORMAL)
-        return false;
-
-    if ((msg->consistency == DC_QUORUM) ||
-        (msg->consistency == DC_SAFE_QUORUM))
->>>>>>> fca8de30
         return true;
     return false;
 }
@@ -918,11 +902,7 @@
         }
     }
 
-<<<<<<< HEAD
-    if (req->msg_type == 1) {
-=======
-    if (msg->msg_routing == ROUTING_LOCAL_NODE_ONLY) {
->>>>>>> fca8de30
+    if (req->msg_routing == ROUTING_LOCAL_NODE_ONLY) {
         // Strictly local host only
         req->consistency = DC_ONE;
         req->rsp_handler = msg_local_one_rsp_handler;

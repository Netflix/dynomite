/*
 * Dynomite - A thin, distributed replication layer for multi non-distributed storages.
 * Copyright (C) 2014 Netflix, Inc.
 */ 

#include "dyn_core.h"
#include "dyn_dnode_peer.h"
#include "dyn_mbuf.h"
#include "dyn_server.h"


//static struct string client_request_dyn_msg = string("Client_request");
static uint64_t peer_msg_id = 0;


struct msg *
dnode_req_get(struct conn *conn)
{
    struct msg *msg;

    ASSERT(conn->type == CONN_DNODE_PEER_CLIENT);

    msg = msg_get(conn, true, conn->data_store);
    if (msg == NULL) {
        conn->err = errno;
    }

    return msg;
}

static void
dnode_req_put(struct msg *msg)
{
    req_put(msg);
}


void
dnode_req_peer_enqueue_imsgq(struct context *ctx, struct conn *conn, struct msg *msg)
{
    ASSERT(msg->request);
    ASSERT(conn->type == CONN_DNODE_PEER_SERVER);

    log_debug(LOG_VERB, "conn %p enqueue inq %d:%d calling req_server_enqueue_imsgq",
              conn, msg->id, msg->parent_id);
    req_server_enqueue_imsgq(ctx, conn, msg);
}

void
dnode_req_peer_dequeue_imsgq(struct context *ctx, struct conn *conn, struct msg *msg)
{
    ASSERT(msg->request);
    ASSERT(conn->type == CONN_DNODE_PEER_SERVER);

    TAILQ_REMOVE(&conn->imsg_q, msg, s_tqe);
    log_debug(LOG_VERB, "conn %p dequeue inq %d:%d", conn, msg->id, msg->parent_id);

    struct server_pool *pool = (struct server_pool *) array_get(&ctx->pool, 0);
    if (conn->same_dc)
        stats_pool_decr(ctx, pool, peer_in_queue);
    else
        stats_pool_decr(ctx, pool, remote_peer_in_queue);
    stats_pool_decr_by(ctx, pool, peer_in_queue_bytes, msg->mlen);
}

void
dnode_req_client_enqueue_omsgq(struct context *ctx, struct conn *conn, struct msg *msg)
{
    ASSERT(msg->request);
    ASSERT(conn->type == CONN_DNODE_PEER_CLIENT);

    log_debug(LOG_VERB, "conn %p enqueue outq %p", conn, msg);
    TAILQ_INSERT_TAIL(&conn->omsg_q, msg, c_tqe);

    //use only the 1st pool
    struct server_pool *pool = (struct server_pool *) array_get(&ctx->pool, 0);
    stats_pool_incr(ctx, pool, dnode_client_out_queue);
    stats_pool_incr_by(ctx, pool, dnode_client_out_queue_bytes, msg->mlen);
}

void
dnode_req_peer_enqueue_omsgq(struct context *ctx, struct conn *conn, struct msg *msg)
{
    ASSERT(msg->request);
    ASSERT(conn->type == CONN_DNODE_PEER_SERVER);

    TAILQ_INSERT_TAIL(&conn->omsg_q, msg, s_tqe);
    log_debug(LOG_VERB, "conn %p enqueue outq %d:%d", conn, msg->id, msg->parent_id);

    //use only the 1st pool
    struct server_pool *pool = (struct server_pool *) array_get(&ctx->pool, 0);
    if (conn->same_dc)
        stats_pool_incr(ctx, pool, peer_out_queue);
    else
        stats_pool_incr(ctx, pool, remote_peer_out_queue);
   stats_pool_incr_by(ctx, pool, peer_out_queue_bytes, msg->mlen);
}

void
dnode_req_client_dequeue_omsgq(struct context *ctx, struct conn *conn, struct msg *msg)
{
    ASSERT(msg->request);
    ASSERT(conn->type == CONN_DNODE_PEER_CLIENT);

    TAILQ_REMOVE(&conn->omsg_q, msg, c_tqe);
    log_debug(LOG_VERB, "conn %p dequeue outq %p", conn, msg);

    //use the 1st pool
    struct server_pool *pool = (struct server_pool *) array_get(&ctx->pool, 0);
    stats_pool_decr(ctx, pool, dnode_client_out_queue);
    stats_pool_decr_by(ctx, pool, dnode_client_out_queue_bytes, msg->mlen);
}

void
dnode_req_peer_dequeue_omsgq(struct context *ctx, struct conn *conn, struct msg *msg)
{
    ASSERT(msg->request);
    ASSERT(conn->type == CONN_DNODE_PEER_SERVER);

    msg_tmo_delete(msg);

    TAILQ_REMOVE(&conn->omsg_q, msg, s_tqe);
    log_debug(LOG_VVERB, "conn %p dequeue outq %p", conn, msg);

    //use the 1st pool
    struct server_pool *pool = (struct server_pool *) array_get(&ctx->pool, 0);
    stats_pool_decr(ctx, pool, peer_out_queue);
    stats_pool_decr_by(ctx, pool, peer_out_queue_bytes, msg->mlen);
}

struct msg *
dnode_req_recv_next(struct context *ctx, struct conn *conn, bool alloc)
{
    ASSERT(conn->type == CONN_DNODE_PEER_CLIENT);
    return req_recv_next(ctx, conn, alloc);
}

static bool
dnode_req_filter(struct context *ctx, struct conn *conn, struct msg *msg)
{
    ASSERT(conn->type == CONN_DNODE_PEER_CLIENT);

    if (msg_empty(msg)) {
        ASSERT(conn->rmsg == NULL);
        if (log_loggable(LOG_VERB)) {
           log_debug(LOG_VERB, "dyn: filter empty req %"PRIu64" from c %d", msg->id,
                       conn->sd);
        }
        dnode_req_put(msg);
        return true;
    }

    /* dynomite handler */
    if (msg->dmsg != NULL) {
        if (dmsg_process(ctx, conn, msg->dmsg)) {
            dnode_req_put(msg);
            return true;
        }

    }

    return false;
}

static void
dnode_req_forward_error(struct context *ctx, struct conn *conn, struct msg *msg)
{
    rstatus_t status;

    ASSERT(conn->type == CONN_DNODE_PEER_CLIENT);

    log_debug(LOG_INFO, "dyn: forward req %"PRIu64" len %"PRIu32" type %d from "
            "c %d failed: %s", msg->id, msg->mlen, msg->type, conn->sd,
            strerror(errno));

    msg->done = 1;
    msg->error = 1;
    msg->err = errno;

    /* noreply request don't expect any response */
    if (msg->noreply || msg->swallow) {
        dnode_req_put(msg);
        return;
    }

    if (req_done(conn, TAILQ_FIRST(&conn->omsg_q))) {
        status = event_add_out(ctx->evb, conn);
        if (status != DN_OK) {
            conn->err = errno;
        }
    }

}


static void
dnode_req_forward(struct context *ctx, struct conn *conn, struct msg *msg)
{
    struct server_pool *pool;
    uint8_t *key;
    uint32_t keylen;

    if (log_loggable(LOG_DEBUG)) {
       log_debug(LOG_DEBUG, "dnode_req_forward entering ");
    }
    log_debug(LOG_DEBUG, "DNODE REQ RECEIVED %s %d dmsg->id %u",
              conn_get_type_string(conn), conn->sd, msg->dmsg->id);

    ASSERT(conn->type == CONN_DNODE_PEER_CLIENT);

    pool = conn->owner;
    key = NULL;
    keylen = 0;

    if (!string_empty(&pool->hash_tag)) {
        struct string *tag = &pool->hash_tag;
        uint8_t *tag_start, *tag_end;

        tag_start = dn_strchr(msg->key_start, msg->key_end, tag->data[0]);
        if (tag_start != NULL) {
            tag_end = dn_strchr(tag_start + 1, msg->key_end, tag->data[1]);
            if (tag_end != NULL) {
                key = tag_start + 1;
                keylen = (uint32_t)(tag_end - key);
            }
        }
    }

    if (keylen == 0) {
        key = msg->key_start;
        keylen = (uint32_t)(msg->key_end - msg->key_start);
    }

    ASSERT(msg->dmsg != NULL);
    if (msg->dmsg->type == DMSG_REQ) {
       local_req_forward(ctx, conn, msg, key, keylen);
    } else if (msg->dmsg->type == DMSG_REQ_FORWARD) {
        struct mbuf *orig_mbuf = STAILQ_FIRST(&msg->mhdr);
        struct datacenter *dc = server_get_dc(pool, &pool->dc);
        uint32_t rack_cnt = array_n(&dc->racks);
        uint32_t rack_index;
        for(rack_index = 0; rack_index < rack_cnt; rack_index++) {
            struct rack *rack = array_get(&dc->racks, rack_index);
            //log_debug(LOG_DEBUG, "forwarding to rack  '%.*s'",
            //            rack->name->len, rack->name->data);
            struct msg *rack_msg;
            if (string_compare(rack->name, &pool->rack) == 0 ) {
                rack_msg = msg;
            } else {
                rack_msg = msg_get(conn, msg->request, msg->data_store);
                if (rack_msg == NULL) {
                    log_debug(LOG_VERB, "whelp, looks like yer screwed now, buddy. no inter-rack messages for you!");
                    continue;
                }

                if (msg_clone(msg, orig_mbuf, rack_msg) != DN_OK) {
                    msg_put(rack_msg);
                    continue;
                }
                rack_msg->swallow = true;
            }

            if (log_loggable(LOG_DEBUG)) {
               log_debug(LOG_DEBUG, "forwarding request from conn '%s' to rack '%.*s' dc '%.*s' ",
                           dn_unresolve_peer_desc(conn->sd), rack->name->len, rack->name->data, rack->dc->len, rack->dc->data);
            }

            remote_req_forward(ctx, conn, rack_msg, rack, key, keylen);
        }
    }
}


void
dnode_req_recv_done(struct context *ctx, struct conn *conn,
                    struct msg *msg, struct msg *nmsg)
{
    ASSERT(conn->type == CONN_DNODE_PEER_CLIENT);
    ASSERT(msg->request);
    ASSERT(msg->owner == conn);
    ASSERT(conn->rmsg == msg);
    ASSERT(nmsg == NULL || nmsg->request);

    /* enqueue next message (request), if any */
    conn->rmsg = nmsg;

    if (dnode_req_filter(ctx, conn, msg)) {
        return;
    }

    log_debug(LOG_VERB, "received msg: %d:%d", msg->id, msg->parent_id);
    dnode_req_forward(ctx, conn, msg);
}


struct msg *
dnode_req_send_next(struct context *ctx, struct conn *conn)
{
    rstatus_t status;

    ASSERT(conn->type == CONN_DNODE_PEER_SERVER);

    uint32_t now = time(NULL);
    //throttling the sending traffics here
    if (!conn->same_dc) {
        if (conn->last_sent != 0) {
            uint32_t elapsed_time = now - conn->last_sent;
            uint32_t earned_tokens = elapsed_time * msgs_per_sec();
            conn->avail_tokens = (conn->avail_tokens + earned_tokens) < msgs_per_sec()?
                    conn->avail_tokens + earned_tokens : msgs_per_sec();

        }

        conn->last_sent = now;
        if (conn->avail_tokens > 0) {
            conn->avail_tokens--;
            return req_send_next(ctx, conn);
        }

        //requeue
        status = event_add_out(ctx->evb, conn);
        IGNORE_RET_VAL(status);

        return NULL;
    }

    conn->last_sent = now;
    return req_send_next(ctx, conn);
}

void
dnode_req_send_done(struct context *ctx, struct conn *conn, struct msg *msg)
{
    if (log_loggable(LOG_DEBUG)) {
       log_debug(LOG_VERB, "dnode_req_send_done entering!!!");
    }
<<<<<<< HEAD
    ASSERT(!conn->dnode_client && !conn->dnode_server);
    log_debug(LOG_DEBUG, "DNODE REQ SEND %c %d dmsg->id %u",
             conn->dnode_client ? 'c' : (conn->dnode_server ? 's' : 'p'),
             conn->sd, msg->dmsg ? msg->dmsg->id : 0);
=======
    ASSERT(conn->type == CONN_DNODE_PEER_SERVER);
    // crashes because dmsg is NULL :(
    /*log_debug(LOG_DEBUG, "DNODE REQ SEND %s %d dmsg->id %u",
              conn_get_type_string(conn), conn->sd, msg->dmsg->id);*/
>>>>>>> a6fe99f8
    req_send_done(ctx, conn, msg);
}


static void
dnode_peer_req_forward_stats(struct context *ctx, struct server *server, struct msg *msg)
{
    ASSERT(msg->request);
    //use only the 1st pool
    //struct server_pool *pool = (struct server_pool *) array_get(&ctx->pool, 0);
    struct server_pool *pool = server->owner;
    stats_pool_incr(ctx, pool, peer_requests);
    stats_pool_incr_by(ctx, pool, peer_request_bytes, msg->mlen);
}


/* Forward a client request over to a peer */
void dnode_peer_req_forward(struct context *ctx, struct conn *c_conn,
                            struct conn *p_conn, struct msg *msg,
                            struct rack *rack, uint8_t *key, uint32_t keylen)
{

    struct server *server = p_conn->owner;
    log_debug(LOG_DEBUG, "forwarding request from client conn '%s' to peer conn '%s' on rack '%.*s' dc '%.*s' ",
              dn_unresolve_peer_desc(c_conn->sd), dn_unresolve_peer_desc(p_conn->sd),
              rack->name->len, rack->name->data,
              server->dc.len, server->dc.data);

    struct string *dc = rack->dc;
    rstatus_t status;
    /* enqueue message (request) into client outq, if response is expected */
    if (!msg->noreply && !msg->swallow) {
        conn_enqueue_outq(ctx, c_conn, msg);
    }

    ASSERT(p_conn->type == CONN_DNODE_PEER_SERVER);
    ASSERT((c_conn->type == CONN_CLIENT) ||
           (c_conn->type == CONN_DNODE_PEER_CLIENT));

    /* enqueue the message (request) into peer inq */
    status = event_add_out(ctx->evb, p_conn);
    if (status != DN_OK) {
        dnode_req_forward_error(ctx, p_conn, msg);
        p_conn->err = errno;
        return;
    }

    struct mbuf *header_buf = mbuf_get();
    if (header_buf == NULL) {
        loga("Unable to obtain an mbuf for dnode msg's header!");
        req_put(msg);
        return;
    }

    struct server_pool *pool = c_conn->owner;
    dmsg_type_t msg_type = (string_compare(&pool->dc, dc) != 0)? DMSG_REQ_FORWARD : DMSG_REQ;

    if (p_conn->dnode_secured) {
        //Encrypting and adding header for a request
        if (log_loggable(LOG_VVERB)) {
           log_debug(LOG_VERB, "AES encryption key: %s\n", base64_encode(p_conn->aes_key, AES_KEYLEN));
        }

        //write dnode header
        if (ENCRYPTION) {
            status = dyn_aes_encrypt_msg(msg, p_conn->aes_key);
            if (status == DN_ERROR) {
                loga("OOM to obtain an mbuf for encryption!");
                mbuf_put(header_buf);
                req_put(msg);
                return;
            }

            if (log_loggable(LOG_VVERB)) {
               log_debug(LOG_VERB, "#encrypted bytes : %d", status);
            }

            dmsg_write(header_buf, msg->id, msg_type, p_conn, msg_length(msg));
        } else {
            if (log_loggable(LOG_VVERB)) {
               log_debug(LOG_VERB, "no encryption on the msg payload");
            }
            dmsg_write(header_buf, msg->id, msg_type, p_conn, msg_length(msg));
        }

    } else {
        //write dnode header
        dmsg_write(header_buf, msg->id, msg_type, p_conn, msg_length(msg));
    }

    mbuf_insert_head(&msg->mhdr, header_buf);

    if (log_loggable(LOG_VVERB)) {
        log_hexdump(LOG_VVERB, header_buf->pos, mbuf_length(header_buf), "dyn message header: ");
        msg_dump(msg);
    }

    conn_enqueue_inq(ctx, p_conn, msg);

    dnode_peer_req_forward_stats(ctx, p_conn->owner, msg);

    if (log_loggable(LOG_VVERB)) {
       log_debug(LOG_VVERB, "remote forward from c %d to s %d req %"PRIu64" len %"PRIu32
                   " type %d with key '%.*s'", c_conn->sd, p_conn->sd, msg->id,
                   msg->mlen, msg->type, keylen, key);
    }

}


/*
 //for sending a string over to a peer
void
peer_gossip_forward1(struct context *ctx, struct conn *conn, bool redis, struct string *data)
{
    rstatus_t status;
    struct msg *msg = msg_get(conn, 1, redis);

    if (msg == NULL) {
        log_debug(LOG_DEBUG, "Unable to obtain a msg");
        return;
    }

    struct mbuf *nbuf = mbuf_get();
    if (nbuf == NULL) {
        log_debug(LOG_DEBUG, "Unable to obtain a mbuf");
        msg_put(msg);
        return;
    }

    uint64_t msg_id = peer_msg_id++;

    dmsg_write(nbuf, msg_id, GOSSIP_SYN, version, data);
    mbuf_insert_head(&msg->mhdr, nbuf);

    if (TAILQ_EMPTY(&conn->imsg_q)) {
        status = event_add_out(ctx->evb, conn);
        if (status != DN_OK) {
            dnode_req_forward_error(ctx, conn, msg);
            conn->err = errno;
            return;
        }
    }

    conn->enqueue_inq(ctx, conn, msg);


    log_debug(LOG_VERB, "gossip to peer %d with msg_id %"PRIu64" '%.*s'", conn->sd, msg->id,
                         data->len, data->data);

}
 */

/*
 * Sending a mbuf of gossip data over the wire to a peer
 */
void
dnode_peer_gossip_forward(struct context *ctx, struct conn *conn, int data_store, struct mbuf *data_buf)
{
    rstatus_t status;
    struct msg *msg = msg_get(conn, 1, data_store);

    if (msg == NULL) {
        log_debug(LOG_DEBUG, "Unable to obtain a msg");
        return;
    }

    struct mbuf *header_buf = mbuf_get();
    if (header_buf == NULL) {
        log_debug(LOG_DEBUG, "Unable to obtain a data_buf");
        dnode_rsp_put(msg);
        return;
    }

    uint64_t msg_id = peer_msg_id++;

    if (conn->dnode_secured) {
        if (log_loggable(LOG_VERB)) {
           log_debug(LOG_VERB, "Assemble a secured msg to send");
           log_debug(LOG_VERB, "AES encryption key: %s\n", base64_encode(conn->aes_key, AES_KEYLEN));
        }

        if (ENCRYPTION) {
            struct mbuf *encrypted_buf = mbuf_get();
            if (encrypted_buf == NULL) {
                loga("Unable to obtain an data_buf for encryption!");
                return; //TODOs: need to clean up
            }

            status = dyn_aes_encrypt(data_buf->pos, mbuf_length(data_buf), encrypted_buf, conn->aes_key);
            if (log_loggable(LOG_VERB)) {
               log_debug(LOG_VERB, "#encrypted bytes : %d", status);
            }

            //write dnode header
            dmsg_write(header_buf, msg_id, GOSSIP_SYN, conn, mbuf_length(encrypted_buf));

            if (log_loggable(LOG_VVERB)) {
                log_hexdump(LOG_VVERB, data_buf->pos, mbuf_length(data_buf), "dyn message original payload: ");
                log_hexdump(LOG_VVERB, encrypted_buf->pos, mbuf_length(encrypted_buf), "dyn message encrypted payload: ");
            }

            mbuf_remove(&msg->mhdr, data_buf);
            mbuf_insert(&msg->mhdr, encrypted_buf);
            //free data_buf as no one will need it again
            mbuf_put(data_buf);  //TODOS: need to remove this from the msg->mhdr as in the other method

        } else {
            if (log_loggable(LOG_VVERB)) {
               log_debug(LOG_VVERB, "No encryption");
            }
            dmsg_write_mbuf(header_buf, msg_id, GOSSIP_SYN, conn, mbuf_length(data_buf));
            mbuf_insert(&msg->mhdr, data_buf);
        }

    } else {
        if (log_loggable(LOG_VVERB)) {
           log_debug(LOG_VVERB, "Assemble a non-secured msg to send");
        }
        dmsg_write_mbuf(header_buf, msg_id, GOSSIP_SYN, conn, mbuf_length(data_buf));
        mbuf_insert(&msg->mhdr, data_buf);
    }

    mbuf_insert_head(&msg->mhdr, header_buf);

    if (log_loggable(LOG_VVERB)) {
        log_hexdump(LOG_VVERB, header_buf->pos, mbuf_length(header_buf), "dyn gossip message header: ");
        msg_dump(msg);
    }

    /* enqueue the message (request) into peer inq */
    if (TAILQ_EMPTY(&conn->imsg_q)) {
        status = event_add_out(ctx->evb, conn);
        if (status != DN_OK) {
            dnode_req_forward_error(ctx, conn, msg);
            conn->err = errno;
            return;
        }
    }

    //need to handle a reply
    //conn->enqueue_outq(ctx, conn, msg);

    msg->noreply = 1;
    conn_enqueue_inq(ctx, conn, msg);
}<|MERGE_RESOLUTION|>--- conflicted
+++ resolved
@@ -334,17 +334,10 @@
     if (log_loggable(LOG_DEBUG)) {
        log_debug(LOG_VERB, "dnode_req_send_done entering!!!");
     }
-<<<<<<< HEAD
-    ASSERT(!conn->dnode_client && !conn->dnode_server);
+    ASSERT(conn->type == CONN_DNODE_PEER_SERVER);
     log_debug(LOG_DEBUG, "DNODE REQ SEND %c %d dmsg->id %u",
              conn->dnode_client ? 'c' : (conn->dnode_server ? 's' : 'p'),
              conn->sd, msg->dmsg ? msg->dmsg->id : 0);
-=======
-    ASSERT(conn->type == CONN_DNODE_PEER_SERVER);
-    // crashes because dmsg is NULL :(
-    /*log_debug(LOG_DEBUG, "DNODE REQ SEND %s %d dmsg->id %u",
-              conn_get_type_string(conn), conn->sd, msg->dmsg->id);*/
->>>>>>> a6fe99f8
     req_send_done(ctx, conn, msg);
 }
 
